--- conflicted
+++ resolved
@@ -7,12 +7,7 @@
 dependencies:
 - pre-commit
 - pydantic
-<<<<<<< HEAD
 - pylibcugraph==26.2.*,>=0.0.0a0
-- pytest
-=======
-- pylibcugraph==25.12.*,>=0.0.0a0
->>>>>>> a01924ae
 - pytest-benchmark
 - pytest-cov
 - pytest-xdist
