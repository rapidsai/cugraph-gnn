# Copyright (c) 2024, NVIDIA CORPORATION.
# Licensed under the Apache License, Version 2.0 (the "License");
# you may not use this file except in compliance with the License.
# You may obtain a copy of the License at
#
#     http://www.apache.org/licenses/LICENSE-2.0
#
# Unless required by applicable law or agreed to in writing, software
# distributed under the License is distributed on an "AS IS" BASIS,
# WITHOUT WARRANTIES OR CONDITIONS OF ANY KIND, either express or implied.
# See the License for the specific language governing permissions and
# limitations under the License.

import pytest

import os

from cugraph.datasets import karate
from cugraph.utilities.utils import import_optional, MissingModule

from cugraph_pyg.data import TensorDictFeatureStore, GraphStore
from cugraph_pyg.loader import NeighborLoader, LinkNeighborLoader

from cugraph.gnn import (
    cugraph_comms_init,
    cugraph_comms_shutdown,
    cugraph_comms_create_unique_id,
)

os.environ["RAPIDS_NO_INITIALIZE"] = "1"

torch = import_optional("torch")
torch_geometric = import_optional("torch_geometric")


def init_pytorch_worker(rank, world_size, cugraph_id):
    import rmm

    rmm.reinitialize(
        devices=rank,
        pool_allocator=False,
    )

    import cupy

    cupy.cuda.Device(rank).use()
    from rmm.allocators.cupy import rmm_cupy_allocator

    cupy.cuda.set_allocator(rmm_cupy_allocator)

    from cugraph.testing.mg_utils import enable_spilling

    enable_spilling()

    torch.cuda.set_device(rank)

    os.environ["MASTER_ADDR"] = "localhost"
    os.environ["MASTER_PORT"] = "12355"
    torch.distributed.init_process_group("nccl", rank=rank, world_size=world_size)

    cugraph_comms_init(rank=rank, world_size=world_size, uid=cugraph_id, device=rank)


def run_test_neighbor_loader_mg(rank, uid, world_size, specify_size):
    """
    Basic e2e test that covers loading and sampling.
    """
    init_pytorch_worker(rank, world_size, uid)

    df = karate.get_edgelist()
    src = torch.as_tensor(df["src"], device="cuda")
    dst = torch.as_tensor(df["dst"], device="cuda")

    ei = torch.stack([dst, src])
    ei = torch.tensor_split(ei.clone(), world_size, axis=1)[rank]

    sz = (34, 34) if specify_size else None
    graph_store = GraphStore(is_multi_gpu=True)
    graph_store.put_edge_index(ei, ("person", "knows", "person"), "coo", False, sz)

    feature_store = TensorDictFeatureStore()
    feature_store["person", "feat"] = torch.randint(128, (34, 16))

    ix_train = torch.tensor_split(torch.arange(34), world_size, axis=0)[rank]

    loader = NeighborLoader(
        (feature_store, graph_store),
        [5, 5],
        input_nodes=ix_train,
    )

    for batch in loader:
        assert isinstance(batch, torch_geometric.data.Data)
        assert (feature_store["person", "feat"][batch.n_id] == batch.feat).all()

    cugraph_comms_shutdown()


@pytest.mark.skip(reason="deleteme")
@pytest.mark.parametrize("specify_size", [True, False])
@pytest.mark.skipif(isinstance(torch, MissingModule), reason="torch not available")
@pytest.mark.mg
def test_neighbor_loader_mg(specify_size):
    uid = cugraph_comms_create_unique_id()
    world_size = torch.cuda.device_count()

    torch.multiprocessing.spawn(
        run_test_neighbor_loader_mg,
        args=(
            uid,
            world_size,
            specify_size,
        ),
        nprocs=world_size,
    )


def run_test_neighbor_loader_biased_mg(rank, uid, world_size):
    init_pytorch_worker(rank, world_size, uid)

    eix = torch.stack(
        [
            torch.arange(
                3 * (world_size + rank),
                3 * (world_size + rank + 1),
                dtype=torch.int64,
                device="cuda",
            ),
            torch.arange(3 * rank, 3 * (rank + 1), dtype=torch.int64, device="cuda"),
        ]
    )

    graph_store = GraphStore(is_multi_gpu=True)
    graph_store.put_edge_index(eix, ("person", "knows", "person"), "coo")

    feature_store = TensorDictFeatureStore()
    feature_store["person", "feat"] = torch.randint(128, (6 * world_size, 12))
    feature_store[("person", "knows", "person"), "bias"] = torch.concat(
        [torch.tensor([0, 1, 1], dtype=torch.float32) for _ in range(world_size)]
    )

    loader = NeighborLoader(
        (feature_store, graph_store),
        [1],
        input_nodes=torch.arange(
            3 * rank, 3 * (rank + 1), dtype=torch.int64, device="cuda"
        ),
        batch_size=3,
        weight_attr="bias",
    )

    out = list(iter(loader))
    assert len(out) == 1
    out = out[0]

    assert (
        out.edge_index.cpu()
        == torch.tensor(
            [
                [3, 4],
                [1, 2],
            ]
        )
    ).all()

    cugraph_comms_shutdown()


<<<<<<< HEAD
@pytest.mark.skip(reason="deleteme")
=======
>>>>>>> 8a7de9e9
@pytest.mark.skipif(isinstance(torch, MissingModule), reason="torch not available")
@pytest.mark.mg
def test_neighbor_loader_biased_mg():
    uid = cugraph_comms_create_unique_id()
    world_size = torch.cuda.device_count()

    torch.multiprocessing.spawn(
        run_test_neighbor_loader_biased_mg,
        args=(
            uid,
            world_size,
        ),
        nprocs=world_size,
<<<<<<< HEAD
    )


def run_test_link_neighbor_loader_basic_mg(
    rank,
    uid,
    world_size,
    num_nodes: int,
    num_edges: int,
    select_edges: int,
    batch_size: int,
    num_neighbors: int,
    depth: int,
):
    init_pytorch_worker(rank, world_size, uid)

    graph_store = GraphStore(is_multi_gpu=True)
    feature_store = TensorDictFeatureStore()

    eix = torch.randperm(num_edges)[:select_edges]
    graph_store[("n", "e", "n"), "coo"] = torch.stack(
        [
            torch.randint(0, num_nodes, (num_edges,)),
            torch.randint(0, num_nodes, (num_edges,)),
        ]
    )

    elx = graph_store[("n", "e", "n"), "coo"][:, eix]
    loader = LinkNeighborLoader(
        (feature_store, graph_store),
        num_neighbors=[num_neighbors] * depth,
        edge_label_index=elx,
        batch_size=batch_size,
        shuffle=False,
    )

    elx = torch.tensor_split(elx, eix.numel() // batch_size, dim=1)
    for i, batch in enumerate(loader):
        assert (
            batch.input_id.cpu() == torch.arange(i * batch_size, (i + 1) * batch_size)
        ).all()
        assert (elx[i] == batch.n_id[batch.edge_label_index.cpu()]).all()

    cugraph_comms_shutdown()


@pytest.mark.skip(reason="deleteme")
@pytest.mark.skipif(isinstance(torch, MissingModule), reason="torch not available")
@pytest.mark.mg
@pytest.mark.parametrize("select_edges", [64, 128])
@pytest.mark.parametrize("batch_size", [2, 4])
@pytest.mark.parametrize("depth", [1, 3])
def test_link_neighbor_loader_basic_mg(select_edges, batch_size, depth):
    num_nodes = 25
    num_edges = 128
    num_neighbors = 2

    uid = cugraph_comms_create_unique_id()
    world_size = torch.cuda.device_count()

    torch.multiprocessing.spawn(
        run_test_link_neighbor_loader_basic_mg,
        args=(
            uid,
            world_size,
            num_nodes,
            num_edges,
            select_edges,
            batch_size,
            num_neighbors,
            depth,
        ),
        nprocs=world_size,
    )


def run_test_link_neighbor_loader_uneven_mg(rank, uid, world_size, edge_index):
    init_pytorch_worker(rank, world_size, uid)

    graph_store = GraphStore(is_multi_gpu=True)
    feature_store = TensorDictFeatureStore()

    batch_size = 1
    graph_store[("n", "e", "n"), "coo"] = torch.tensor_split(
        edge_index, world_size, dim=-1
    )[rank]

    elx = graph_store[("n", "e", "n"), "coo"]  # select all edges on each worker
    loader = LinkNeighborLoader(
        (feature_store, graph_store),
        num_neighbors=[2, 2, 2],
        edge_label_index=elx,
        batch_size=batch_size,
        shuffle=False,
    )

    for i, batch in enumerate(loader):
        assert (
            batch.input_id.cpu() == torch.arange(i * batch_size, (i + 1) * batch_size)
        ).all()

        assert (elx[:, [i]] == batch.n_id[batch.edge_label_index.cpu()]).all()

    cugraph_comms_shutdown()


@pytest.mark.skip(reason="deleteme")
@pytest.mark.skipif(isinstance(torch, MissingModule), reason="torch not available")
@pytest.mark.mg
def test_link_neighbor_loader_uneven_mg():
    edge_index = torch.tensor(
        [
            [0, 1, 3, 4, 7],
            [1, 0, 8, 9, 12],
        ]
    )

    uid = cugraph_comms_create_unique_id()
    world_size = torch.cuda.device_count()

    torch.multiprocessing.spawn(
        run_test_link_neighbor_loader_uneven_mg,
        args=(
            uid,
            world_size,
            edge_index,
        ),
        nprocs=world_size,
    )


def run_test_link_neighbor_loader_negative_sampling_basic_mg(
    rank, world_size, uid, batch_size
):
    num_edges = 62 * world_size
    num_nodes = 19 * world_size
    select_edges = 17

    init_pytorch_worker(rank, world_size, uid)

    graph_store = GraphStore(is_multi_gpu=True)
    feature_store = TensorDictFeatureStore()

    eix = torch.randperm(num_edges)[:select_edges]
    graph_store[("n", "e", "n"), "coo"] = torch.stack(
        [
            torch.randint(0, num_nodes, (num_edges,)),
            torch.randint(0, num_nodes, (num_edges,)),
        ]
    )

    elx = graph_store[("n", "e", "n"), "coo"][:, eix]
    loader = LinkNeighborLoader(
        (feature_store, graph_store),
        num_neighbors=[3, 3, 3],
        edge_label_index=elx,
        batch_size=batch_size,
        neg_sampling="binary",
        shuffle=False,
    )

    elx = torch.tensor_split(elx, eix.numel() // batch_size, dim=1)
    for i, batch in enumerate(loader):
        assert batch.edge_label[0] == 1.0


@pytest.mark.skipif(isinstance(torch, MissingModule), reason="torch not available")
@pytest.mark.mg
@pytest.mark.parametrize("batch_size", [1, 2])
def test_link_neighbor_loader_negative_sampling_basic_mg(batch_size):
    uid = cugraph_comms_create_unique_id()
    world_size = torch.cuda.device_count()

    torch.multiprocessing.spawn(
        run_test_link_neighbor_loader_negative_sampling_basic_mg,
        args=(
            world_size,
            uid,
            batch_size,
        ),
        nprocs=world_size,
=======
>>>>>>> 8a7de9e9
    )<|MERGE_RESOLUTION|>--- conflicted
+++ resolved
@@ -166,10 +166,6 @@
     cugraph_comms_shutdown()
 
 
-<<<<<<< HEAD
-@pytest.mark.skip(reason="deleteme")
-=======
->>>>>>> 8a7de9e9
 @pytest.mark.skipif(isinstance(torch, MissingModule), reason="torch not available")
 @pytest.mark.mg
 def test_neighbor_loader_biased_mg():
@@ -183,7 +179,6 @@
             world_size,
         ),
         nprocs=world_size,
-<<<<<<< HEAD
     )
 
 
@@ -365,6 +360,4 @@
             batch_size,
         ),
         nprocs=world_size,
-=======
->>>>>>> 8a7de9e9
     )