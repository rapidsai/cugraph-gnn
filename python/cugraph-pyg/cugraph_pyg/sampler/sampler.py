# Copyright (c) 2024-2025, NVIDIA CORPORATION.
# Licensed under the Apache License, Version 2.0 (the "License");
# you may not use this file except in compliance with the License.
# You may obtain a copy of the License at
#
#     http://www.apache.org/licenses/LICENSE-2.0
#
# Unless required by applicable law or agreed to in writing, software
# distributed under the License is distributed on an "AS IS" BASIS,
# WITHOUT WARRANTIES OR CONDITIONS OF ANY KIND, either express or implied.
# See the License for the specific language governing permissions and
# limitations under the License.

from typing import Optional, Iterator, Union, Dict, Tuple, List

from cugraph.utilities.utils import import_optional
from cugraph.gnn import DistSampler

from .sampler_utils import filter_cugraph_pyg_store, neg_sample, neg_cat

torch = import_optional("torch")
torch_geometric = import_optional("torch_geometric")


class SampleIterator:
    """
    Iterator that combines output graphs with their
    features to produce final output minibatches
    that can be fed into a GNN model.
    """

    def __init__(
        self,
        data: Tuple[
            "torch_geometric.data.FeatureStore", "torch_geometric.data.GraphStore"
        ],
        output_iter: Iterator[
            Union[
                "torch_geometric.sampler.HeteroSamplerOutput",
                "torch_geometric.sampler.SamplerOutput",
            ]
        ],
    ):
        """
        Constructs a new SampleIterator

        Parameters
        ----------
        data: Tuple[torch_geometric.data.FeatureStore, torch_geometric.data.GraphStore]
            The original graph that samples were generated from, as a
            FeatureStore/GraphStore tuple.
        output_iter: Iterator[Union["torch_geometric.sampler.HeteroSamplerOutput",
        "torch_geometric.sampler.SamplerOutput"]]
            An iterator over outputted sampling results.
        """
        self.__feature_store, self.__graph_store = data
        self.__output_iter = output_iter

    def __next__(self):
        next_sample = next(self.__output_iter)
        if isinstance(next_sample, torch_geometric.sampler.SamplerOutput):
            sz = next_sample.edge.numel()
            if sz == next_sample.col.numel() and (
                next_sample.node.numel() > next_sample.col[-1]
            ):
                # This will only trigger on very small batches and will have minimal
                # performance impact.  If COO output is removed, then this condition
                # can be avoided.
                col = next_sample.col
            else:
                col = torch_geometric.edge_index.ptr2index(
                    next_sample.col, next_sample.edge.numel()
                )

            data = filter_cugraph_pyg_store(
                self.__feature_store,
                self.__graph_store,
                next_sample.node,
                next_sample.row,
                col,
                next_sample.edge,
                None,
            )

            """
            # TODO Re-enable this once PyG resolves
            # the issue with edge features (9566)
            data = torch_geometric.loader.utils.filter_custom_store(
                self.__feature_store,
                self.__graph_store,
                next_sample.node,
                next_sample.row,
                col,
                next_sample.edge,
                None,
            )
            """

            if "n_id" not in data:
                data.n_id = next_sample.node
            if next_sample.edge is not None and "e_id" not in data:
                edge = next_sample.edge.to(torch.long)
                data.e_id = edge

            data.batch = next_sample.batch
            data.num_sampled_nodes = next_sample.num_sampled_nodes
            data.num_sampled_edges = next_sample.num_sampled_edges

            data.input_id = next_sample.metadata[0]
            data.batch_size = data.input_id.size(0)

            if len(next_sample.metadata) == 2:
                data.seed_time = next_sample.metadata[1]
            elif len(next_sample.metadata) == 4:
                (
                    data.edge_label_index,
                    data.edge_label,
                    data.seed_time,
                ) = next_sample.metadata[1:]
            else:
                raise ValueError("Invalid metadata")

        elif isinstance(next_sample, torch_geometric.sampler.HeteroSamplerOutput):
            col = {}
            for edge_type, col_idx in next_sample.col.items():
                sz = next_sample.edge[edge_type].numel()
                if sz == col_idx.numel():
                    col[edge_type] = col_idx
                else:
                    col[edge_type] = torch_geometric.edge_index.ptr2index(col_idx, sz)

            data = torch_geometric.loader.utils.filter_custom_hetero_store(
                self.__feature_store,
                self.__graph_store,
                next_sample.node,
                next_sample.row,
                col,
                next_sample.edge,
                None,
            )

            for key, node in next_sample.node.items():
                if "n_id" not in data[key]:
                    data[key].n_id = node

            for key, edge in (next_sample.edge or {}).items():
                if edge is not None and "e_id" not in data[key]:
                    edge = edge.to(torch.long)
                    data[key].e_id = edge

            data.set_value_dict("batch", next_sample.batch)
            data.set_value_dict("num_sampled_nodes", next_sample.num_sampled_nodes)
            data.set_value_dict("num_sampled_edges", next_sample.num_sampled_edges)

            # TODO figure out how to set input_id for heterogeneous output
            input_type, input_id = next_sample.metadata[0]
            data[input_type].input_id = input_id
            data[input_type].batch_size = input_id.size(0)

            if len(next_sample.metadata) == 2:
                data[input_type].seed_time = next_sample.metadata[1]
            elif len(next_sample.metadata) == 4:
                (
                    data[input_type].edge_label_index,
                    data[input_type].edge_label,
                    data[input_type].seed_time,
                ) = next_sample.metadata[1:]
            else:
                raise ValueError("Invalid metadata")
        else:
            raise ValueError("Invalid output type")

        return data

    def __iter__(self):
        return self


class SampleReader:
    """
    Iterator that processes results from the cuGraph distributed sampler.
    """

    def __init__(
        self, base_reader: Iterator[Tuple[Dict[str, "torch.Tensor"], int, int]]
    ):
        """
        Constructs a new SampleReader.

        Parameters
        ----------
        base_reader: Iterator[Tuple[Dict[str, "torch.Tensor"], int, int]]
            The reader responsible for loading saved samples produced by
            the cuGraph distributed sampler.
        """
        self.__base_reader = base_reader
        self.__num_samples_remaining = 0
        self.__index = 0

    def __next__(self):
        if self.__num_samples_remaining == 0:
            # raw_sample_data is already a dict of tensors
            self.__raw_sample_data, start_inclusive, end_inclusive = next(
                self.__base_reader
            )

            lho_name = (
                "label_type_hop_offsets"
                if "label_type_hop_offsets" in self.__raw_sample_data
                else "label_hop_offsets"
            )

            self.__raw_sample_data["input_offsets"] -= self.__raw_sample_data[
                "input_offsets"
            ][0].clone()
            self.__raw_sample_data[lho_name] -= self.__raw_sample_data[lho_name][
                0
            ].clone()
            self.__raw_sample_data["renumber_map_offsets"] -= self.__raw_sample_data[
                "renumber_map_offsets"
            ][0].clone()
            if "major_offsets" in self.__raw_sample_data:
                self.__raw_sample_data["major_offsets"] -= self.__raw_sample_data[
                    "major_offsets"
                ][0].clone()

            self.__num_samples_remaining = end_inclusive - start_inclusive + 1
            self.__index = 0

        out = self._decode(self.__raw_sample_data, self.__index)
        self.__index += 1
        self.__num_samples_remaining -= 1
        return out

    def __iter__(self):
        return self


class HeterogeneousSampleReader(SampleReader):
    """
    Subclass of SampleReader that reads heterogeneous output samples
    produced by the cuGraph distributed sampler.
    """

    def __init__(
        self,
        base_reader: Iterator[Tuple[Dict[str, "torch.Tensor"], int, int]],
        src_types: "torch.Tensor",
        dst_types: "torch.Tensor",
        vertex_offsets: "torch.Tensor",
        edge_types: List[Tuple[str, str, str]],
        vertex_types: List[str],
    ):
        """
        Constructs a new HeterogeneousSampleReader

        Parameters
        ----------
        base_reader: Iterator[Tuple[Dict[str, "torch.Tensor"], int, int]]
            The iterator responsible for loading saved samples produced by
            the cuGraph distributed sampler.
        src_types: torch.Tensor
            Integer source type for each integer edge type.
        dst_types: torch.Tensor
            Integer destination type for each integer edge type.
        vertex_offsets: torch.Tensor
            Vertex offsets for each vertex type.  Used to de-offset vertices
            outputted by the cuGraph sampler and return PyG-compliant vertex
            IDs.
        edge_types: List[Tuple[str, str, str]]
            List of edge types in the graph in order, so they can be
            mapped to numeric edge types.
        vertex_types: List[str]
            List of vertex types, in order so they can be mapped to
            numeric vertex types.
        """

        self.__src_types = src_types
        self.__dst_types = dst_types
        self.__edge_types = edge_types
        self.__vertex_types = vertex_types
        self.__num_vertex_types = len(vertex_types)

        self.__vertex_offsets = vertex_offsets

        super().__init__(base_reader)

    def __decode_coo(self, raw_sample_data: Dict[str, "torch.Tensor"], index: int):
        num_edge_types = self.__src_types.numel()
        fanout_length = raw_sample_data["fanout"].numel() // num_edge_types

        num_sampled_nodes = [
            torch.zeros((fanout_length + 1,), dtype=torch.int64, device="cuda")
            for _ in range(self.__num_vertex_types)
        ]

        num_sampled_edges = {}

        node = {}
        row = {}
        col = {}
        edge = {}

        input_type = None

        for etype in range(num_edge_types):
            pyg_can_etype = self.__edge_types[etype]

            jx = self.__src_types[etype] + index * self.__num_vertex_types
            map_ptr_src_beg = raw_sample_data["renumber_map_offsets"][jx]
            map_ptr_src_end = raw_sample_data["renumber_map_offsets"][jx + 1]

            map_src = raw_sample_data["map"][map_ptr_src_beg:map_ptr_src_end]
            node[pyg_can_etype[0]] = (
                map_src - self.__vertex_offsets[self.__src_types[etype]]
            ).cpu()

            kx = self.__dst_types[etype] + index * self.__num_vertex_types
            map_ptr_dst_beg = raw_sample_data["renumber_map_offsets"][kx]
            map_ptr_dst_end = raw_sample_data["renumber_map_offsets"][kx + 1]

            map_dst = raw_sample_data["map"][map_ptr_dst_beg:map_ptr_dst_end]
            node[pyg_can_etype[2]] = (
                map_dst - self.__vertex_offsets[self.__dst_types[etype]]
            ).cpu()

            edge_ptr_beg = (
                index * num_edge_types * fanout_length + etype * fanout_length
            )
            edge_ptr_end = (
                index * num_edge_types * fanout_length + (etype + 1) * fanout_length
            )
            lho = raw_sample_data["label_type_hop_offsets"][
                edge_ptr_beg : edge_ptr_end + 1
            ]

            num_sampled_edges[pyg_can_etype] = (lho).diff()

            eid_i = raw_sample_data["edge_id"][lho[0] : lho[-1]]

            eirx = (index * num_edge_types) + etype
            edge_id_ptr_beg = raw_sample_data["edge_renumber_map_offsets"][eirx]
            edge_id_ptr_end = raw_sample_data["edge_renumber_map_offsets"][eirx + 1]

            emap = raw_sample_data["edge_renumber_map"][edge_id_ptr_beg:edge_id_ptr_end]
            edge[pyg_can_etype] = emap[eid_i]

            col[pyg_can_etype] = raw_sample_data["majors"][lho[0] : lho[-1]]
            row[pyg_can_etype] = raw_sample_data["minors"][lho[0] : lho[-1]]

            for hop in range(fanout_length):
                vx = raw_sample_data["majors"][: lho[hop + 1]]
                if vx.numel() > 0:
                    num_sampled_nodes[self.__dst_types[etype]][hop + 1] = torch.max(
                        num_sampled_nodes[self.__dst_types[etype]][hop + 1],
                        vx.max() + 1,
                    )

                vy = raw_sample_data["minors"][: lho[hop + 1]]
                if vy.numel() > 0:
                    num_sampled_nodes[self.__src_types[etype]][hop + 1] = torch.max(
                        num_sampled_nodes[self.__src_types[etype]][hop + 1],
                        vy.max() + 1,
                    )

            ux = col[pyg_can_etype][: num_sampled_edges[pyg_can_etype][0]]
            if ux.numel() > 0:
                input_type = pyg_can_etype[2]  # can only ever be 1
<<<<<<< HEAD
                print("input type:", input_type)
=======

>>>>>>> 0e882809
                num_sampled_nodes[self.__dst_types[etype]][0] = torch.max(
                    num_sampled_nodes[self.__dst_types[etype]][0],
                    (ux.max() + 1).reshape((1,)),
                )

        if input_type is None:
            raise ValueError("No input type found!")

        num_sampled_nodes = {
            self.__vertex_types[i]: z.diff(
                prepend=torch.zeros((1,), dtype=torch.int64, device="cuda")
            ).cpu()
            for i, z in enumerate(num_sampled_nodes)
        }
        num_sampled_edges = {k: v.cpu() for k, v in num_sampled_edges.items()}

        input_index = (
            input_type,
            raw_sample_data["input_index"][
                raw_sample_data["input_offsets"][index] : raw_sample_data[
                    "input_offsets"
                ][index + 1]
            ],
        )

        edge_inverse = (
            (
                raw_sample_data["edge_inverse"][
                    (raw_sample_data["input_offsets"][index] * 2) : (
                        raw_sample_data["input_offsets"][index + 1] * 2
                    )
                ]
            )
            if "edge_inverse" in raw_sample_data
            else None
        )

        if edge_inverse is None:
            metadata = (
                input_index,
                None,  # TODO this will eventually include time
            )
        else:
            metadata = (
                input_index,
                edge_inverse.view(2, -1),
                None,
                None,  # TODO this will eventually include time
            )

        return torch_geometric.sampler.HeteroSamplerOutput(
            node=node,
            row=row,
            col=col,
            edge=edge,
            batch=None,
            num_sampled_nodes=num_sampled_nodes,
            num_sampled_edges=num_sampled_edges,
            metadata=metadata,
        )

    def _decode(self, raw_sample_data: Dict[str, "torch.Tensor"], index: int):
        if "major_offsets" in raw_sample_data:
            raise ValueError(
                "CSR format not currently supported for heterogeneous graphs"
            )
        else:
            return self.__decode_coo(raw_sample_data, index)


class HomogeneousSampleReader(SampleReader):
    """
    Subclass of SampleReader that reads homogeneous output samples
    produced by the cuGraph distributed sampler.
    """

    def __init__(
        self, base_reader: Iterator[Tuple[Dict[str, "torch.Tensor"], int, int]]
    ):
        """
        Constructs a new HomogeneousSampleReader

        Parameters
        ----------
        base_reader: Iterator[Tuple[Dict[str, "torch.Tensor"], int, int]]
            The iterator responsible for loading saved samples produced by
            the cuGraph distributed sampler.
        """
        super().__init__(base_reader)

    def __decode_csc(self, raw_sample_data: Dict[str, "torch.Tensor"], index: int):
        fanout_length = (raw_sample_data["label_hop_offsets"].numel() - 1) // (
            raw_sample_data["renumber_map_offsets"].numel() - 1
        )

        major_offsets_start_incl = raw_sample_data["label_hop_offsets"][
            index * fanout_length
        ]
        major_offsets_end_incl = raw_sample_data["label_hop_offsets"][
            (index + 1) * fanout_length
        ]

        major_offsets = raw_sample_data["major_offsets"][
            major_offsets_start_incl : major_offsets_end_incl + 1
        ].clone()
        minors = raw_sample_data["minors"][major_offsets[0] : major_offsets[-1]]
        edge_id = raw_sample_data["edge_id"][major_offsets[0] : major_offsets[-1]]
        # don't retrieve edge type for a homogeneous graph

        major_offsets -= major_offsets[0].clone()

        renumber_map_start = raw_sample_data["renumber_map_offsets"][index]
        renumber_map_end = raw_sample_data["renumber_map_offsets"][index + 1]

        renumber_map = raw_sample_data["map"][renumber_map_start:renumber_map_end]

        current_label_hop_offsets = raw_sample_data["label_hop_offsets"][
            index * fanout_length : (index + 1) * fanout_length + 1
        ].clone()
        current_label_hop_offsets -= current_label_hop_offsets[0].clone()

        num_sampled_edges = major_offsets[current_label_hop_offsets].diff()

        num_sampled_nodes_hops = torch.tensor(
            [
                minors[: num_sampled_edges[:i].sum()].max() + 1
                for i in range(1, fanout_length + 1)
            ],
            device="cpu",
        )

        num_seeds = (
            torch.searchsorted(major_offsets, num_sampled_edges[0]).reshape((1,)).cpu()
        )
        num_sampled_nodes = torch.concat(
            [num_seeds, num_sampled_nodes_hops.diff(prepend=num_seeds)]
        )

        input_index = raw_sample_data["input_index"][
            raw_sample_data["input_offsets"][index] : raw_sample_data["input_offsets"][
                index + 1
            ]
        ]

        num_seeds = input_index.numel()
        input_index = input_index[input_index >= 0]

        num_pos = input_index.numel()
        num_neg = num_seeds - num_pos
        if num_neg > 0:
            edge_label = torch.concat(
                [
                    torch.full((num_pos,), 1.0),
                    torch.full((num_neg,), 0.0),
                ]
            )
        else:
            edge_label = None

        edge_inverse = (
            (
                raw_sample_data["edge_inverse"][
                    (raw_sample_data["input_offsets"][index] * 2) : (
                        raw_sample_data["input_offsets"][index + 1] * 2
                    )
                ]
            )
            if "edge_inverse" in raw_sample_data
            else None
        )

        if edge_inverse is None:
            metadata = (
                input_index,
                None,  # TODO this will eventually include time
            )
        else:
            metadata = (
                input_index,
                edge_inverse.view(2, -1),
                edge_label,
                None,  # TODO this will eventually include time
            )

        return torch_geometric.sampler.SamplerOutput(
            node=renumber_map.cpu(),
            row=minors,
            col=major_offsets,
            edge=edge_id.cpu(),
            batch=renumber_map[:num_seeds],
            num_sampled_nodes=num_sampled_nodes.cpu(),
            num_sampled_edges=num_sampled_edges.cpu(),
            metadata=metadata,
        )

    def __decode_coo(self, raw_sample_data: Dict[str, "torch.Tensor"], index: int):
        fanout_length = (raw_sample_data["label_hop_offsets"].numel() - 1) // (
            raw_sample_data["renumber_map_offsets"].numel() - 1
        )

        major_minor_start = raw_sample_data["label_hop_offsets"][index * fanout_length]
        ix_end = (index + 1) * fanout_length
        if ix_end == raw_sample_data["label_hop_offsets"].numel():
            major_minor_end = raw_sample_data["majors"].numel()
        else:
            major_minor_end = raw_sample_data["label_hop_offsets"][ix_end]

        majors = raw_sample_data["majors"][major_minor_start:major_minor_end]
        minors = raw_sample_data["minors"][major_minor_start:major_minor_end]
        edge_id = raw_sample_data["edge_id"][major_minor_start:major_minor_end]
        # don't retrieve edge type for a homogeneous graph

        renumber_map_start = raw_sample_data["renumber_map_offsets"][index]
        renumber_map_end = raw_sample_data["renumber_map_offsets"][index + 1]

        renumber_map = raw_sample_data["map"][renumber_map_start:renumber_map_end]

        num_sampled_edges = (
            raw_sample_data["label_hop_offsets"][
                index * fanout_length : (index + 1) * fanout_length + 1
            ]
            .diff()
            .cpu()
        )

        num_seeds = (majors[: num_sampled_edges[0]].max() + 1).reshape((1,)).cpu()
        num_sampled_nodes_hops = torch.tensor(
            [
                minors[: num_sampled_edges[:i].sum()].max() + 1
                for i in range(1, fanout_length + 1)
            ],
            device="cpu",
        )

        num_sampled_nodes = torch.concat(
            [num_seeds, num_sampled_nodes_hops.diff(prepend=num_seeds)]
        )

        input_index = raw_sample_data["input_index"][
            raw_sample_data["input_offsets"][index] : raw_sample_data["input_offsets"][
                index + 1
            ]
        ]

        edge_inverse = (
            (
                raw_sample_data["edge_inverse"][
                    (raw_sample_data["input_offsets"][index] * 2) : (
                        raw_sample_data["input_offsets"][index + 1] * 2
                    )
                ]
            )
            if "edge_inverse" in raw_sample_data
            else None
        )

        if edge_inverse is None:
            metadata = (
                input_index,
                None,  # TODO this will eventually include time
            )
        else:
            metadata = (
                input_index,
                edge_inverse.view(2, -1),
                None,
                None,  # TODO this will eventually include time
            )

        return torch_geometric.sampler.SamplerOutput(
            node=renumber_map.cpu(),
            row=minors,
            col=majors,
            edge=edge_id,
            batch=renumber_map[:num_seeds],
            num_sampled_nodes=num_sampled_nodes,
            num_sampled_edges=num_sampled_edges,
            metadata=metadata,
        )

    def _decode(self, raw_sample_data: Dict[str, "torch.Tensor"], index: int):
        if "major_offsets" in raw_sample_data:
            return self.__decode_csc(raw_sample_data, index)
        else:
            return self.__decode_coo(raw_sample_data, index)


class BaseSampler:
    def __init__(
        self,
        sampler: DistSampler,
        data: Tuple[
            "torch_geometric.data.FeatureStore", "torch_geometric.data.GraphStore"
        ],
        batch_size: int = 16,
    ):
        self.__sampler = sampler
        self.__feature_store, self.__graph_store = data
        self.__batch_size = batch_size

    def sample_from_nodes(
        self, index: "torch_geometric.sampler.NodeSamplerInput", **kwargs
    ) -> Iterator[
        Union[
            "torch_geometric.sampler.HeteroSamplerOutput",
            "torch_geometric.sampler.SamplerOutput",
        ]
    ]:
        reader = self.__sampler.sample_from_nodes(
            index.node, batch_size=self.__batch_size, input_id=index.input_id, **kwargs
        )

        edge_attrs = self.__graph_store.get_all_edge_attrs()
        if (
            len(edge_attrs) == 1
            and edge_attrs[0].edge_type[0] == edge_attrs[0].edge_type[2]
        ):
            return HomogeneousSampleReader(reader)
        else:
            edge_types, src_types, dst_types = self.__graph_store._numeric_edge_types

            return HeterogeneousSampleReader(
                reader,
                src_types=src_types,
                dst_types=dst_types,
                edge_types=edge_types,
                vertex_types=sorted(self.__graph_store._num_vertices().keys()),
                vertex_offsets=self.__graph_store._vertex_offset_array,
            )

    def sample_from_edges(
        self,
        index: "torch_geometric.sampler.EdgeSamplerInput",
        neg_sampling: Optional["torch_geometric.sampler.NegativeSampling"],
        **kwargs,
    ) -> Iterator[
        Union[
            "torch_geometric.sampler.HeteroSamplerOutput",
            "torch_geometric.sampler.SamplerOutput",
        ]
    ]:
        src = index.row
        dst = index.col
        input_id = index.input_id
        neg_batch_size = 0
        if neg_sampling:
            # Sample every negative subset at once.
            # TODO handle temporal sampling (node_time)
            src_neg, dst_neg = neg_sample(
                self.__graph_store,
                index.row,
                index.col,
                self.__batch_size,
                neg_sampling,
                None,  # src_time,
                None,  # src_node_time,
            )
            if neg_sampling.is_binary():
                src, _ = neg_cat(src.cuda(), src_neg, self.__batch_size)
            else:
                # triplet, cat dst to src so length is the same; will
                # result in the same set of unique vertices
                src, _ = neg_cat(src.cuda(), dst_neg, self.__batch_size)
            dst, neg_batch_size = neg_cat(dst.cuda(), dst_neg, self.__batch_size)

            # Concatenate -1s so the input id tensor lines up and can
            # be processed by the dist sampler.
            # When loading the output batch, '-1' will be dropped.
            input_id, _ = neg_cat(
                input_id,
                torch.full(
                    (dst_neg.numel(),), -1, dtype=torch.int64, device=input_id.device
                ),
                self.__batch_size,
            )

        # TODO for temporal sampling, node times have to be
        # adjusted here.
        reader = self.__sampler.sample_from_edges(
            torch.stack([src, dst]),  # reverse of usual convention
            input_id=input_id,
            batch_size=self.__batch_size + neg_batch_size,
            **kwargs,
        )

        edge_attrs = self.__graph_store.get_all_edge_attrs()
        if (
            len(edge_attrs) == 1
            and edge_attrs[0].edge_type[0] == edge_attrs[0].edge_type[2]
        ):
            return HomogeneousSampleReader(reader)
        else:
            edge_types, src_types, dst_types = self.__graph_store._numeric_edge_types
            return HeterogeneousSampleReader(
                reader,
                src_types=src_types,
                dst_types=dst_types,
                edge_types=edge_types,
                vertex_offsets=self.__graph_store._vertex_offset_array,
            )<|MERGE_RESOLUTION|>--- conflicted
+++ resolved
@@ -366,11 +366,7 @@
             ux = col[pyg_can_etype][: num_sampled_edges[pyg_can_etype][0]]
             if ux.numel() > 0:
                 input_type = pyg_can_etype[2]  # can only ever be 1
-<<<<<<< HEAD
-                print("input type:", input_type)
-=======
-
->>>>>>> 0e882809
+
                 num_sampled_nodes[self.__dst_types[etype]][0] = torch.max(
                     num_sampled_nodes[self.__dst_types[etype]][0],
                     (ux.max() + 1).reshape((1,)),
