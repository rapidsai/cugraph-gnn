# Copyright (c) 2022-2025, NVIDIA CORPORATION.
# Licensed under the Apache License, Version 2.0 (the "License");
# you may not use this file except in compliance with the License.
# You may obtain a copy of the License at
#
#     http://www.apache.org/licenses/LICENSE-2.0
#
# Unless required by applicable law or agreed to in writing, software
# distributed under the License is distributed on an "AS IS" BASIS,
# WITHOUT WARRANTIES OR CONDITIONS OF ANY KIND, either express or implied.
# See the License for the specific language governing permissions and
# limitations under the License.

import warnings

<<<<<<< HEAD
from cugraph_pyg.data.dask_graph_store import (
    DaskGraphStore as DEPRECATED__DaskGraphStore,
)
from cugraph_pyg.data.graph_store import (
    GraphStore as DEPRECATED__OldGraphStore,
    NewGraphStore,
)
from cugraph_pyg.data.feature_store import (
    TensorDictFeatureStore,
    FeatureStore,
=======
from cugraph_pyg.data.graph_store import GraphStore
from cugraph_pyg.data.feature_store import (
    TensorDictFeatureStore as DEPRECATED__TensorDictFeatureStore,
    WholeFeatureStore,
>>>>>>> fecf3c6f
)

from cugraph_pyg.utilities.utils import import_optional


def GraphStore(*args, **kwargs):
    is_multi_gpu = kwargs.pop("is_multi_gpu", None)

    if is_multi_gpu is not None:
        warnings.warn(
            "The is_multi_gpu argument is deprecated."
            "In release 25.08, multi-GPU mode will be enabled automatically"
            "when there is more than one GPU worker.",
            FutureWarning,
        )

        if is_multi_gpu:
            wgth = import_optional("pylibwholegraph.torch")
            try:
                comm = wgth.get_global_communicator()
                assert comm is not None
            except:
                raise RuntimeError(
                    "WholeGraph is not initialized.  Please call "
                    "pylibwholegraph.torch.initialize.init()"
                )
            return NewGraphStore(*args, **kwargs)
        else:
            warnings.warn(
                "Running without torchrun will be deprecated in release 25.08."
            )

    return DEPRECATED__OldGraphStore(*args, **kwargs)


def WholeFeatureStore(*args, **kwargs):
    warnings.warn("WholeFeatureStore has been renamed to FeatureStore", FutureWarning)
    return FeatureStore(*args, **kwargs)


def TensorDictFeatureStore(*args, **kwargs):
    warnings.warn(
        "TensorDictFeatureStore is deprecated.  Consider changing your "
        "workflow to launch using 'torchrun' and store data in "
        "the faster and more memory-efficient WholeFeatureStore instead.",
        FutureWarning,
    )

    return DEPRECATED__TensorDictFeatureStore(*args, **kwargs)<|MERGE_RESOLUTION|>--- conflicted
+++ resolved
@@ -13,23 +13,14 @@
 
 import warnings
 
-<<<<<<< HEAD
-from cugraph_pyg.data.dask_graph_store import (
-    DaskGraphStore as DEPRECATED__DaskGraphStore,
-)
 from cugraph_pyg.data.graph_store import (
     GraphStore as DEPRECATED__OldGraphStore,
     NewGraphStore,
 )
-from cugraph_pyg.data.feature_store import (
-    TensorDictFeatureStore,
-    FeatureStore,
-=======
-from cugraph_pyg.data.graph_store import GraphStore
+
 from cugraph_pyg.data.feature_store import (
     TensorDictFeatureStore as DEPRECATED__TensorDictFeatureStore,
-    WholeFeatureStore,
->>>>>>> fecf3c6f
+    FeatureStore,
 )
 
 from cugraph_pyg.utilities.utils import import_optional
