#!/bin/bash
# Copyright (c) 2022-2024, NVIDIA CORPORATION.

set -euo pipefail

# Support invoking test_python.sh outside the script directory
cd "$(dirname "$(realpath "${BASH_SOURCE[0]}")")"/../

. /opt/conda/etc/profile.d/conda.sh

RAPIDS_VERSION="$(rapids-version)"

<<<<<<< HEAD
rapids-logger "Generate Python testing dependencies"
rapids-dependency-file-generator \
  --output conda \
  --file-key test_python \
  --matrix "cuda=${RAPIDS_CUDA_VERSION%.*};arch=$(arch);py=${RAPIDS_PY_VERSION}" | tee env.yaml

=======
>>>>>>> bf649141
rapids-logger "Downloading artifacts from previous jobs"
CPP_CHANNEL=$(rapids-download-conda-from-s3 cpp)
PYTHON_CHANNEL=$(rapids-download-conda-from-s3 python)

rapids-logger "Generate Python testing dependencies"
rapids-dependency-file-generator \
  --output conda \
  --file-key test_python \
  --matrix "cuda=${RAPIDS_CUDA_VERSION%.*};arch=$(arch);py=${RAPIDS_PY_VERSION}"  \
  --prepend-channel "${CPP_CHANNEL}" \
  --prepend-channel "${PYTHON_CHANNEL}" \
| tee env.yaml

RAPIDS_TESTS_DIR=${RAPIDS_TESTS_DIR:-"${PWD}/test-results"}
RAPIDS_COVERAGE_DIR=${RAPIDS_COVERAGE_DIR:-"${PWD}/coverage-results"}
mkdir -p "${RAPIDS_TESTS_DIR}" "${RAPIDS_COVERAGE_DIR}"

<<<<<<< HEAD
# RAPIDS_DATASET_ROOT_DIR is used by test scripts
export RAPIDS_DATASET_ROOT_DIR="$(realpath datasets)"
mkdir -p "${RAPIDS_DATASET_ROOT_DIR}"
pushd "${RAPIDS_DATASET_ROOT_DIR}"
./get_test_data.sh --benchmark
popd

=======
>>>>>>> bf649141
EXITCODE=0
trap "EXITCODE=1" ERR
set +e

<<<<<<< HEAD

# Test runs that include tests that use dask require
# --import-mode=append. Those tests start a LocalCUDACluster that inherits
# changes from pytest's modifications to PYTHONPATH (which defaults to
# prepending source tree paths to PYTHONPATH).  This causes the
# LocalCUDACluster subprocess to import cugraph from the source tree instead of
# the install location, and in most cases, the source tree does not have
# extensions built in-place and will result in ImportErrors.
#
# FIXME: TEMPORARILY disable MG PropertyGraph tests (experimental) tests and
# bulk sampler IO tests (hangs in CI)

if [[ "${RUNNER_ARCH}" != "ARM64" ]]; then
  rapids-mamba-retry env create --yes -f env.yaml -n test_cugraph_dgl

  # activate test_cugraph_dgl environment for dgl
  set +u
  conda activate test_cugraph_dgl
  set -u

  rapids-mamba-retry install \
    --channel "${CPP_CHANNEL}" \
    --channel "${PYTHON_CHANNEL}" \
    --channel pytorch \
    --channel conda-forge \
    --channel dglteam/label/th23_cu118 \
    --channel nvidia \
    "pylibwholegraph=${RAPIDS_VERSION}" \
    "pylibcugraphops=${RAPIDS_VERSION}" \
    "cugraph=${RAPIDS_VERSION}" \
    "cugraph-dgl=${RAPIDS_VERSION}" \
    'pytorch::pytorch>=2.3,<2.4' \
    'cuda-version=11.8' \
    "ogb"

  rapids-print-env

  rapids-logger "Check GPU usage"
  nvidia-smi

  rapids-logger "pytest cugraph_dgl (single GPU)"
  ./ci/run_cugraph_dgl_pytests.sh \
    --junitxml="${RAPIDS_TESTS_DIR}/junit-cugraph-dgl.xml" \
    --cov-config=../../.coveragerc \
    --cov=cugraph_dgl \
    --cov-report=xml:"${RAPIDS_COVERAGE_DIR}/cugraph-dgl-coverage.xml" \
    --cov-report=term

  # Reactivate the test environment back
  set +u
  conda deactivate
  set -u
else
  rapids-logger "skipping cugraph_dgl pytest on ARM64"
fi

if [[ "${RUNNER_ARCH}" != "ARM64" ]]; then
  rapids-mamba-retry env create --yes -f env.yaml -n test_cugraph_pyg

  # Temporarily allow unbound variables for conda activation.
  set +u
  conda activate test_cugraph_pyg
  set -u

  # Will automatically install built dependencies of cuGraph-PyG
=======
if [[ "${RUNNER_ARCH}" != "ARM64" ]]; then
  rapids-mamba-retry env create --yes -f env.yaml -n test_pylibwholegraph

  # Temporarily allow unbound variables for conda activation.
  set +u
  conda activate test_pylibwholegraph
  set -u

  # Will automatically install built dependencies of pylibwholegraph
>>>>>>> bf649141
  rapids-mamba-retry install \
    --channel "${CPP_CHANNEL}" \
    --channel "${PYTHON_CHANNEL}" \
    --channel pytorch \
<<<<<<< HEAD
    "pylibwholegraph=${RAPIDS_VERSION}" \
    "pylibcugraphops=${RAPIDS_VERSION}" \
    "cugraph=${RAPIDS_VERSION}" \
    "cugraph-pyg=${RAPIDS_VERSION}" \
    'pytorch::pytorch>=2.3,<2.4' \
=======
    'mkl<2024.1.0' \
    "pylibwholegraph=${RAPIDS_VERSION}" \
    'pytorch::pytorch>=2.3,<2.4' \
    'pytest-forked' \
>>>>>>> bf649141
    'ogb'

  rapids-print-env

  rapids-logger "Check GPU usage"
  nvidia-smi

<<<<<<< HEAD
  rapids-logger "pytest cugraph_pyg (single GPU)"
  ./ci/run_cugraph_pyg_pytests.sh \
    --junitxml="${RAPIDS_TESTS_DIR}/junit-cugraph-pyg.xml" \
    --cov-config=../../.coveragerc \
    --cov=cugraph_pyg \
    --cov-report=xml:"${RAPIDS_COVERAGE_DIR}/cugraph-pyg-coverage.xml" \
=======
  rapids-logger "pytest pylibwholegraph (single GPU)"
  ./ci/run_pylibwholegraph_pytests.sh \
    --junitxml="${RAPIDS_TESTS_DIR}/junit-pylibwholegraph.xml" \
    --cov-config=../../.coveragerc \
    --cov=pylibwholegraph \
    --cov-report=xml:"${RAPIDS_COVERAGE_DIR}/pylibwholegraph-coverage.xml" \
>>>>>>> bf649141
    --cov-report=term

  # Reactivate the test environment back
  set +u
  conda deactivate
  set -u
else
<<<<<<< HEAD
  rapids-logger "skipping cugraph_pyg pytest on ARM64"
fi

if [[ "${RUNNER_ARCH}" != "ARM64" ]]; then
  rapids-mamba-retry env create --yes -f env.yaml -n test_pylibwholegraph

  # Temporarily allow unbound variables for conda activation.
  set +u
  conda activate test_pylibwholegraph
  set -u

  # Will automatically install built dependencies of pylibwholegraph
  rapids-mamba-retry install \
    --channel "${CPP_CHANNEL}" \
    --channel "${PYTHON_CHANNEL}" \
    --channel pytorch \
    'mkl<2024.1.0' \
    "pylibwholegraph=${RAPIDS_VERSION}" \
    'pytorch::pytorch>=2.3,<2.4' \
    'ogb'

  rapids-print-env

  rapids-logger "Check GPU usage"
  nvidia-smi

  rapids-logger "pytest pylibwholegraph (single GPU)"
  ./ci/run_pylibwholegraph_pytests.sh \
    --junitxml="${RAPIDS_TESTS_DIR}/junit-pylibwholegraph.xml" \
    --cov-config=../../.coveragerc \
    --cov=cugraph_pyg \
    --cov-report=xml:"${RAPIDS_COVERAGE_DIR}/pylibwholegraph-coverage.xml" \
    --cov-report=term

  # Reactivate the test environment back
  set +u
  conda deactivate
  set -u
else
  rapids-logger "skipping cugraph_pyg pytest on ARM64"
fi


=======
  rapids-logger "skipping pylibwholegraph pytest on ARM64"
fi

>>>>>>> bf649141
rapids-logger "Test script exiting with value: $EXITCODE"
exit ${EXITCODE}<|MERGE_RESOLUTION|>--- conflicted
+++ resolved
@@ -10,15 +10,6 @@
 
 RAPIDS_VERSION="$(rapids-version)"
 
-<<<<<<< HEAD
-rapids-logger "Generate Python testing dependencies"
-rapids-dependency-file-generator \
-  --output conda \
-  --file-key test_python \
-  --matrix "cuda=${RAPIDS_CUDA_VERSION%.*};arch=$(arch);py=${RAPIDS_PY_VERSION}" | tee env.yaml
-
-=======
->>>>>>> bf649141
 rapids-logger "Downloading artifacts from previous jobs"
 CPP_CHANNEL=$(rapids-download-conda-from-s3 cpp)
 PYTHON_CHANNEL=$(rapids-download-conda-from-s3 python)
@@ -36,7 +27,6 @@
 RAPIDS_COVERAGE_DIR=${RAPIDS_COVERAGE_DIR:-"${PWD}/coverage-results"}
 mkdir -p "${RAPIDS_TESTS_DIR}" "${RAPIDS_COVERAGE_DIR}"
 
-<<<<<<< HEAD
 # RAPIDS_DATASET_ROOT_DIR is used by test scripts
 export RAPIDS_DATASET_ROOT_DIR="$(realpath datasets)"
 mkdir -p "${RAPIDS_DATASET_ROOT_DIR}"
@@ -44,13 +34,9 @@
 ./get_test_data.sh --benchmark
 popd
 
-=======
->>>>>>> bf649141
 EXITCODE=0
 trap "EXITCODE=1" ERR
 set +e
-
-<<<<<<< HEAD
 
 # Test runs that include tests that use dask require
 # --import-mode=append. Those tests start a LocalCUDACluster that inherits
@@ -116,33 +102,15 @@
   set -u
 
   # Will automatically install built dependencies of cuGraph-PyG
-=======
-if [[ "${RUNNER_ARCH}" != "ARM64" ]]; then
-  rapids-mamba-retry env create --yes -f env.yaml -n test_pylibwholegraph
-
-  # Temporarily allow unbound variables for conda activation.
-  set +u
-  conda activate test_pylibwholegraph
-  set -u
-
-  # Will automatically install built dependencies of pylibwholegraph
->>>>>>> bf649141
   rapids-mamba-retry install \
     --channel "${CPP_CHANNEL}" \
     --channel "${PYTHON_CHANNEL}" \
     --channel pytorch \
-<<<<<<< HEAD
     "pylibwholegraph=${RAPIDS_VERSION}" \
     "pylibcugraphops=${RAPIDS_VERSION}" \
     "cugraph=${RAPIDS_VERSION}" \
     "cugraph-pyg=${RAPIDS_VERSION}" \
     'pytorch::pytorch>=2.3,<2.4' \
-=======
-    'mkl<2024.1.0' \
-    "pylibwholegraph=${RAPIDS_VERSION}" \
-    'pytorch::pytorch>=2.3,<2.4' \
-    'pytest-forked' \
->>>>>>> bf649141
     'ogb'
 
   rapids-print-env
@@ -150,21 +118,12 @@
   rapids-logger "Check GPU usage"
   nvidia-smi
 
-<<<<<<< HEAD
   rapids-logger "pytest cugraph_pyg (single GPU)"
   ./ci/run_cugraph_pyg_pytests.sh \
     --junitxml="${RAPIDS_TESTS_DIR}/junit-cugraph-pyg.xml" \
     --cov-config=../../.coveragerc \
     --cov=cugraph_pyg \
     --cov-report=xml:"${RAPIDS_COVERAGE_DIR}/cugraph-pyg-coverage.xml" \
-=======
-  rapids-logger "pytest pylibwholegraph (single GPU)"
-  ./ci/run_pylibwholegraph_pytests.sh \
-    --junitxml="${RAPIDS_TESTS_DIR}/junit-pylibwholegraph.xml" \
-    --cov-config=../../.coveragerc \
-    --cov=pylibwholegraph \
-    --cov-report=xml:"${RAPIDS_COVERAGE_DIR}/pylibwholegraph-coverage.xml" \
->>>>>>> bf649141
     --cov-report=term
 
   # Reactivate the test environment back
@@ -172,7 +131,6 @@
   conda deactivate
   set -u
 else
-<<<<<<< HEAD
   rapids-logger "skipping cugraph_pyg pytest on ARM64"
 fi
 
@@ -192,6 +150,7 @@
     'mkl<2024.1.0' \
     "pylibwholegraph=${RAPIDS_VERSION}" \
     'pytorch::pytorch>=2.3,<2.4' \
+    'pytest-forked' \
     'ogb'
 
   rapids-print-env
@@ -203,7 +162,7 @@
   ./ci/run_pylibwholegraph_pytests.sh \
     --junitxml="${RAPIDS_TESTS_DIR}/junit-pylibwholegraph.xml" \
     --cov-config=../../.coveragerc \
-    --cov=cugraph_pyg \
+    --cov=pylibwholegraph \
     --cov-report=xml:"${RAPIDS_COVERAGE_DIR}/pylibwholegraph-coverage.xml" \
     --cov-report=term
 
@@ -212,14 +171,8 @@
   conda deactivate
   set -u
 else
-  rapids-logger "skipping cugraph_pyg pytest on ARM64"
-fi
-
-
-=======
   rapids-logger "skipping pylibwholegraph pytest on ARM64"
 fi
 
->>>>>>> bf649141
 rapids-logger "Test script exiting with value: $EXITCODE"
 exit ${EXITCODE}