--- conflicted
+++ resolved
@@ -15,24 +15,12 @@
 
 CPP_CHANNEL=$(rapids-download-conda-from-s3 cpp)
 
-<<<<<<< HEAD
-version=$(rapids-generate-version)
-git_commit=$(git rev-parse HEAD)
-export RAPIDS_PACKAGE_VERSION=${version}
-echo "${version}" > VERSION
-
-rapids-logger "Begin py build"
-
-package_dir="python"
-
-for package_name in pylibwholegraph cugraph-pyg cugraph-dgl; do
-  underscore_package_name=$(echo "${package_name}" | tr "-" "_")
-  sed -i "/^__git_commit__/ s/= .*/= \"${git_commit}\"/g" "${package_dir}/${package_name}/${underscore_package_name}/_version.py"
-done
+rapids-generate-version > ./VERSION
 
 # TODO: Remove `--no-test` flags once importing on a CPU
 # node works correctly
-rapids-conda-retry mambabuild \
+rapids-logger "Begin pylibwholegraph build"
+RAPIDS_PACKAGE_VERSION=$(head -1 ./VERSION) rapids-conda-retry mambabuild \
   --no-test \
   --channel "${CPP_CHANNEL}" \
   conda/recipes/pylibwholegraph
@@ -50,16 +38,5 @@
   --channel "${CPP_CHANNEL}" \
   --channel "${RAPIDS_CONDA_BLD_OUTPUT_DIR}" \
   conda/recipes/cugraph-dgl
-=======
-rapids-generate-version > ./VERSION
-
-# TODO: Remove `--no-test` flags once importing on a CPU
-# node works correctly
-rapids-logger "Begin pylibwholegraph build"
-RAPIDS_PACKAGE_VERSION=$(head -1 ./VERSION) rapids-conda-retry mambabuild \
-  --no-test \
-  --channel "${CPP_CHANNEL}" \
-  conda/recipes/pylibwholegraph
->>>>>>> bf649141
 
 rapids-upload-conda-to-s3 python