#!/bin/bash
# Copyright (c) 2023-2025, NVIDIA CORPORATION.

set -euo pipefail

package_name=$1
package_dir=$2
package_type=$3

# The set of shared libraries that should be packaged differs by project.
#
# Capturing that here in argument-parsing to allow this build_wheel.sh
# script to be re-used by all wheel builds in the project.
#
EXCLUDE_ARGS=(
    --exclude libcuda.so.1
    --exclude libnvidia-ml.so.1
    --exclude librapids_logger.so
    --exclude librmm.so
)

if [[ "${package_name}" != "libwholegraph" ]]; then
    EXCLUDE_ARGS+=(
        --exclude libwholegraph.so
    )
fi

source rapids-configure-sccache
source rapids-date-string

rapids-generate-version > ./VERSION

RAPIDS_PY_CUDA_SUFFIX="$(rapids-wheel-ctk-name-gen "${RAPIDS_CUDA_VERSION}")"

cd "${package_dir}"

sccache --zero-stats

rapids-logger "Building '${package_name}' wheel"
rapids-pip-retry wheel \
    -w dist \
    -v \
    --no-deps \
    --disable-pip-version-check \
    .

sccache --show-adv-stats

# pure-python packages should be marked as pure, and not have auditwheel run on them.
<<<<<<< HEAD
if [[ ${package_name} == "cugraph-dgl" ]] || \
   [[ ${package_name} == "cugraph-pyg" ]]; then
=======
if [[ ${package_name} == "cugraph-pyg" ]]; then
    RAPIDS_PY_WHEEL_NAME="${package_name}_${RAPIDS_PY_CUDA_SUFFIX}" RAPIDS_PY_WHEEL_PURE="1" rapids-upload-wheels-to-s3 python dist
>>>>>>> fb8296e3
    cp dist/* "${RAPIDS_WHEEL_BLD_OUTPUT_DIR}/"
else
    # repair wheels and write to the location that artifact-uploading code expects to find them
    python -m auditwheel repair \
        "${EXCLUDE_ARGS[@]}" \
        -w "${RAPIDS_WHEEL_BLD_OUTPUT_DIR}" \
        dist/*
fi<|MERGE_RESOLUTION|>--- conflicted
+++ resolved
@@ -47,13 +47,7 @@
 sccache --show-adv-stats
 
 # pure-python packages should be marked as pure, and not have auditwheel run on them.
-<<<<<<< HEAD
-if [[ ${package_name} == "cugraph-dgl" ]] || \
-   [[ ${package_name} == "cugraph-pyg" ]]; then
-=======
 if [[ ${package_name} == "cugraph-pyg" ]]; then
-    RAPIDS_PY_WHEEL_NAME="${package_name}_${RAPIDS_PY_CUDA_SUFFIX}" RAPIDS_PY_WHEEL_PURE="1" rapids-upload-wheels-to-s3 python dist
->>>>>>> fb8296e3
     cp dist/* "${RAPIDS_WHEEL_BLD_OUTPUT_DIR}/"
 else
     # repair wheels and write to the location that artifact-uploading code expects to find them
