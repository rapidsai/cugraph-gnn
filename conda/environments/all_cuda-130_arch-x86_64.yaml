--- conflicted
+++ resolved
@@ -36,12 +36,7 @@
 - pandas
 - pre-commit
 - pydantic
-<<<<<<< HEAD
 - pylibcugraph==26.2.*,>=0.0.0a0
-- pytest
-=======
-- pylibcugraph==25.12.*,>=0.0.0a0
->>>>>>> a01924ae
 - pytest-benchmark
 - pytest-cov
 - pytest-forked
