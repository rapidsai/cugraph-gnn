# Dependency list for https://github.com/rapidsai/dependency-file-generator
files:
  all:
    output: [conda]
    matrix:
      # CUDA versions match PyTorch releases, not RAPIDS
      # ref: https://pytorch.org/get-started/locally/
      cuda: ["12.9", "13.0"]
      arch: [x86_64, aarch64]
    includes:
      - checks
      - common_build
      - cuda
      - cuda_version
      - docs
      - python_build_cythonize
      - depends_on_rmm
      - depends_on_pylibcugraph
      - depends_on_cugraph
      - depends_on_cudf
      - depends_on_cupy
      - depends_on_cuml
      - depends_on_nccl
      - depends_on_pytorch
      - depends_on_pyg
      - python_run_cugraph_pyg
      - rapids_build_setuptools
      - rapids_build_skbuild
      - test_cpp
      - test_notebook
      - test_python_common
      - test_python_pylibwholegraph
  checks:
    output: none
    includes:
      - checks
      - py_version
  docs:
    output: none
    includes:
      - cuda_version
      - docs
      - py_version
      - depends_on_libwholegraph
  test_cpp:
    output: none
    includes:
      - cuda_version
      - test_cpp
      - depends_on_libwholegraph
      - depends_on_libwholegraph_tests
      - depends_on_nccl
  test_notebooks:
    output: none
    includes:
      - cuda_version
      - depends_on_pytorch
      - py_version
      - test_notebook
  test_cugraph_pyg:
    output: none
    includes:
      - cuda_version
      - depends_on_cugraph
      - depends_on_cudf
      - depends_on_pytorch
      - depends_on_cuml
      - depends_on_ogb
      - depends_on_sentence_transformers
      - py_version
      - test_python_common
      - depends_on_mkl
      - depends_on_pylibwholegraph
      - depends_on_cugraph_pyg
  test_pylibwholegraph:
    output: none
    includes:
      - cuda_version
      - depends_on_cudf
      - depends_on_pytorch
      - py_version
      - test_python_common
      - depends_on_mkl
      - depends_on_pylibwholegraph
      - test_python_pylibwholegraph
  py_build_libwholegraph:
    output: pyproject
    pyproject_dir: python/libwholegraph
    extras:
      table: build-system
    includes:
      - rapids_build_skbuild
  py_rapids_build_libwholegraph:
    output: pyproject
    pyproject_dir: python/libwholegraph
    extras:
      table: tool.rapids-build-backend
      key: requires
    includes:
      - common_build
      - depends_on_libraft
      - depends_on_librmm
  py_run_libwholegraph:
    output: pyproject
    pyproject_dir: python/libwholegraph
    extras:
      table: project
    includes:
      - depends_on_libraft
      - depends_on_nccl
  py_build_pylibwholegraph:
    output: pyproject
    pyproject_dir: python/pylibwholegraph
    extras:
      table: build-system
    includes:
      - rapids_build_skbuild
  py_rapids_build_pylibwholegraph:
    output: pyproject
    pyproject_dir: python/pylibwholegraph
    extras:
      table: tool.rapids-build-backend
      key: requires
    includes:
      - common_build
      - python_build_cythonize
      - depends_on_libwholegraph
      - depends_on_libraft
      - depends_on_librmm
  py_run_pylibwholegraph:
    output: pyproject
    pyproject_dir: python/pylibwholegraph
    extras:
      table: project
    includes:
      - python_run_pylibwholegraph
      - depends_on_libwholegraph
  py_test_pylibwholegraph:
    output: pyproject
    pyproject_dir: python/pylibwholegraph
    extras:
      table: project.optional-dependencies
      key: test
    includes:
      - test_python_common
      - test_python_pylibwholegraph
  py_build_cugraph_pyg:
    output: pyproject
    pyproject_dir: python/cugraph-pyg
    extras:
      table: build-system
    includes:
      - rapids_build_setuptools
  py_run_cugraph_pyg:
    output: pyproject
    pyproject_dir: python/cugraph-pyg
    extras:
      table: project
    includes:
      - depends_on_cupy
      - depends_on_pyg
      - depends_on_pylibwholegraph
      - depends_on_pylibcugraph
      - python_run_cugraph_pyg
  py_test_cugraph_pyg:
    output: pyproject
    pyproject_dir: python/cugraph-pyg
    extras:
      table: project.optional-dependencies
      key: test
    includes:
      - depends_on_pytorch
      - depends_on_cuml
      - depends_on_cugraph
      - test_python_common
      - test_python_cugraph_pyg
  cugraph_pyg_dev:
    matrix:
      cuda: ["12.9", "13.0"]
      arch: [x86_64, aarch64]
    output: conda
    conda_dir: python/cugraph-pyg/conda
    includes:
      - checks
      - depends_on_pylibcugraph
      - depends_on_pyg
      - depends_on_pytorch
      - test_python_common
channels:
  - rapidsai
  - rapidsai-nightly
  - conda-forge
dependencies:
  checks:
    common:
      - output_types: [conda, requirements]
        packages:
          - pre-commit
  cuda_version:
    specific:
      - output_types: conda
        matrices:
          - matrix:
              cuda: "12.0"
            packages:
              - cuda-version=12.0
          - matrix:
              cuda: "12.1"
            packages:
              - cuda-version=12.1
          - matrix:
              cuda: "12.2"
            packages:
              - cuda-version=12.2
          - matrix:
              cuda: "12.4"
            packages:
              - cuda-version=12.4
          - matrix:
              cuda: "12.5"
            packages:
              - cuda-version=12.5
          - matrix:
              cuda: "12.6"
            packages:
              - cuda-version=12.6
          - matrix:
              cuda: "12.8"
            packages:
              - cuda-version=12.8
          - matrix:
              cuda: "12.9"
            packages:
              - cuda-version=12.9
          - matrix:
              cuda: "13.0"
            packages:
              - cuda-version=13.0
  cuda:
    common:
      - output_types: [conda]
        packages:
          - cuda-cudart-dev
          - cuda-nvml-dev
          - cuda-nvtx-dev
          - cuda-profiler-api
          - libcublas-dev
          - libcurand-dev
          - libcusolver-dev
          - libcusparse-dev
  common_build:
    common:
      - output_types: [conda, pyproject]
        packages:
          - &cmake_ver cmake>=3.30.4,<4.0.0
          - ninja
      - output_types: [conda]
        packages:
          - cuda-nvcc
    specific:
      - output_types: [conda]
        matrices:
          - matrix:
              arch: x86_64
            packages:
              - gcc_linux-64=14.*
          - matrix:
              arch: aarch64
            packages:
              - gcc_linux-aarch64=14.*
  docs:
    common:
      - output_types: [conda]
        packages:
          - breathe
          - doxygen
          - graphviz
  py_version:
    specific:
      - output_types: [conda]
        matrices:
          - matrix:
              py: "3.10"
            packages:
              - python=3.10
          - matrix:
              py: "3.11"
            packages:
              - python=3.11
          - matrix:
              py: "3.12"
            packages:
              - python=3.12
          - matrix:
              py: "3.13"
            packages:
              - python=3.13
          - matrix:
            packages:
              - python>=3.10,<3.14
  python_build_cythonize:
    common:
      - output_types: [conda, pyproject, requirements]
        packages:
          - cython>=3.0.0
  python_run_pylibwholegraph:
    common:
      - output_types: [conda, pyproject, requirements]
        packages:
          - &numpy numpy>=1.23,<3.0a0
  python_run_cugraph_pyg:
    common:
      - output_types: [conda, pyproject, requirements]
        packages:
          - *numpy
          - packaging
          - pandas
  rapids_build_skbuild:
    common:
      - output_types: [conda, requirements, pyproject]
        packages:
          - &rapids_build_backend rapids-build-backend>=0.4.0,<0.5.0.dev0
      - output_types: conda
        packages:
          - scikit-build-core>=0.10.0
      - output_types: [requirements, pyproject]
        packages:
          - scikit-build-core[pyproject]>=0.10.0
  rapids_build_setuptools:
    common:
      - output_types: [conda, requirements, pyproject]
        packages:
          - *rapids_build_backend
          - setuptools>=61.0.0
          - wheel
  test_cpp:
    common:
      - output_types: conda
        packages:
          - *cmake_ver
  test_notebook:
    common:
      - output_types: [conda, requirements]
        packages:
          - ipython
          - nbconvert
          - notebook>=0.5.0
          - ogb
  test_python_common:
    common:
      - output_types: [conda, pyproject, requirements]
        packages:
          - pytest
          - pytest-benchmark
          - pytest-cov
          - pytest-xdist
  test_python_cugraph_pyg:
    common:
      - output_types: [conda, pyproject, requirements]
        packages:
          - ogb
          - sentence-transformers
  test_python_pylibwholegraph:
    common:
      - output_types: [conda, pyproject, requirements]
        packages:
          - pytest-forked
          - scipy
  depends_on_pytorch:
    common:
      - output_types: [conda]
        packages:
          - torchdata
          - pydantic
    specific:
      - output_types: [requirements]
        matrices:
          - matrix:
              cuda: "12.*"
            packages:
              - --extra-index-url=https://download.pytorch.org/whl/cu126
          - matrix:
              cuda: "13.*"
            packages:
<<<<<<< HEAD
              - --extra-index-url=https://download.pytorch.org/whl/cu130
=======
              # TODO: switch from nightlies to releases when there are pytorch CUDA 13 released packages
              #  ref: https://github.com/pytorch/pytorch/issues/159779
              - --extra-index-url=https://download.pytorch.org/whl/nightly/cu130
>>>>>>> 529d0f88
          - matrix:
            packages:
      - output_types: [requirements, pyproject]
        matrices:
          - matrix:
              cuda: "12.*"
<<<<<<< HEAD
            packages:
              - torch>=2.3
          - matrix:
              cuda: "13.*"
            packages:
              # TODO: remove this 'dev0' (which allows nightlies) once there are pytorch CUDA 13 released packages
              #  ref: https://github.com/pytorch/pytorch/issues/159779
              - &pytorch_pip torch>=2.9.0.dev0
          - matrix:
            packages:
=======
            packages:
              - torch>=2.3
          - matrix:
              cuda: "13.*"
            packages:
              # TODO: remove this 'dev0' (which allows nightlies) once there are pytorch CUDA 13 released packages
              #  ref: https://github.com/pytorch/pytorch/issues/159779
              - &pytorch_pip torch>=2.9.0.dev0
          - matrix:
            packages:
>>>>>>> 529d0f88
              - *pytorch_pip
  depends_on_nccl:
    common:
      - output_types: conda
        packages:
          - nccl>=2.19
    specific:
      - output_types: [pyproject, requirements]
        matrices:
          - matrix:
              cuda: "12.*"
              cuda_suffixed: "true"
            packages:
              - nvidia-nccl-cu12>=2.19
          - matrix:
            packages:
  depends_on_ogb:
    common:
      - output_types: [conda, requirements, pyproject]
        packages:
          - ogb
  # for MovieLens example
  depends_on_sentence_transformers:
    common:
      - output_types: [conda, requirements, pyproject]
        packages:
          - sentence-transformers
  depends_on_pyg:
    common:
      - output_types: [conda]
        packages:
          - pytorch_geometric>=2.5,<2.7
      - output_types: [pyproject, requirements]
        packages:
          - torch-geometric>=2.5,<2.7
  depends_on_pylibwholegraph:
    common:
      - output_types: conda
        packages:
          - &pylibwholegraph_unsuffixed pylibwholegraph==25.10.*,>=0.0.0a0
      - output_types: requirements
        packages:
          # pip recognizes the index as a global option for the requirements.txt file
          - --extra-index-url=https://pypi.nvidia.com
          - --extra-index-url=https://pypi.anaconda.org/rapidsai-wheels-nightly/simple
    specific:
      - output_types: [requirements, pyproject]
        matrices:
          - matrix:
              cuda: "12.*"
              cuda_suffixed: "true"
            packages:
              - pylibwholegraph-cu12==25.10.*,>=0.0.0a0
          - matrix:
              cuda: "13.*"
              cuda_suffixed: "true"
            packages:
              - pylibwholegraph-cu13==25.10.*,>=0.0.0a0
          - {matrix: null, packages: [*pylibwholegraph_unsuffixed]}
  depends_on_libraft:
    common:
      - output_types: conda
        packages:
          - &libraft_unsuffixed libraft==25.10.*,>=0.0.0a0
      - output_types: requirements
        packages:
          # pip recognizes the index as a global option for the requirements.txt file
          - --extra-index-url=https://pypi.nvidia.com
          - --extra-index-url=https://pypi.anaconda.org/rapidsai-wheels-nightly/simple
    specific:
      - output_types: [requirements, pyproject]
        matrices:
          - matrix:
              cuda: "12.*"
              cuda_suffixed: "true"
            packages:
              - libraft-cu12==25.10.*,>=0.0.0a0
          - matrix:
              cuda: "13.*"
              cuda_suffixed: "true"
            packages:
              - libraft-cu13==25.10.*,>=0.0.0a0
          - {matrix: null, packages: [*libraft_unsuffixed]}
  depends_on_librmm:
    common:
      - output_types: conda
        packages:
          - librmm==25.10.*,>=0.0.0a0
          - &librmm_unsuffixed librmm==25.10.*,>=0.0.0a0
      - output_types: requirements
        packages:
          # pip recognizes the index as a global option for the requirements.txt file
          - --extra-index-url=https://pypi.nvidia.com
          - --extra-index-url=https://pypi.anaconda.org/rapidsai-wheels-nightly/simple
    specific:
      - output_types: [requirements, pyproject]
        matrices:
          - matrix:
              cuda: "12.*"
              cuda_suffixed: "true"
            packages:
              - librmm-cu12==25.10.*,>=0.0.0a0
          - matrix:
              cuda: "13.*"
              cuda_suffixed: "true"
            packages:
              - librmm-cu13==25.10.*,>=0.0.0a0
          - {matrix: null, packages: [*librmm_unsuffixed]}
  depends_on_libwholegraph:
    common:
      - output_types: conda
        packages:
          - &libwholegraph_unsuffixed libwholegraph==25.10.*,>=0.0.0a0
      - output_types: requirements
        packages:
          # pip recognizes the index as a global option for the requirements.txt file
          - --extra-index-url=https://pypi.nvidia.com
          - --extra-index-url=https://pypi.anaconda.org/rapidsai-wheels-nightly/simple
    specific:
      - output_types: [requirements, pyproject]
        matrices:
          - matrix:
              cuda: "12.*"
              cuda_suffixed: "true"
            packages:
              - libwholegraph-cu12==25.10.*,>=0.0.0a0
          - matrix:
              cuda: "13.*"
              cuda_suffixed: "true"
            packages:
              - libwholegraph-cu13==25.10.*,>=0.0.0a0
          - {matrix: null, packages: [*libwholegraph_unsuffixed]}
  depends_on_libwholegraph_tests:
    common:
      - output_types: conda
        packages:
          - libwholegraph-tests==25.10.*,>=0.0.0a0
  depends_on_rmm:
    common:
      - output_types: conda
        packages:
          - &rmm_unsuffixed rmm==25.10.*,>=0.0.0a0
      - output_types: requirements
        packages:
          # pip recognizes the index as a global option for the requirements.txt file
          - --extra-index-url=https://pypi.nvidia.com
          - --extra-index-url=https://pypi.anaconda.org/rapidsai-wheels-nightly/simple
    specific:
      - output_types: [requirements, pyproject]
        matrices:
          - matrix:
              cuda: "12.*"
              cuda_suffixed: "true"
            packages:
              - rmm-cu12==25.10.*,>=0.0.0a0
          - matrix:
              cuda: "13.*"
              cuda_suffixed: "true"
            packages:
              - rmm-cu13==25.10.*,>=0.0.0a0
          - {matrix: null, packages: [*rmm_unsuffixed]}
  depends_on_pylibcugraph:
    common:
      - output_types: conda
        packages:
          - &pylibcugraph_unsuffixed pylibcugraph==25.10.*,>=0.0.0a0
      - output_types: requirements
        packages:
          # pip recognizes the index as a global option for the requirements.txt file
          - --extra-index-url=https://pypi.nvidia.com
          - --extra-index-url=https://pypi.anaconda.org/rapidsai-wheels-nightly/simple
    specific:
      - output_types: [requirements, pyproject]
        matrices:
          - matrix:
              cuda: "12.*"
              cuda_suffixed: "true"
            packages:
              - pylibcugraph-cu12==25.8.*,>=0.0.0a0
          - matrix:
              cuda: "13.*"
              cuda_suffixed: "true"
            packages:
              - pylibcugraph-cu13==25.8.*,>=0.0.0a0
          - {matrix: null, packages: [*pylibcugraph_unsuffixed]}
  depends_on_cugraph:
    common:
      - output_types: conda
        packages:
          - &cugraph_unsuffixed cugraph==25.10.*,>=0.0.0a0
      - output_types: requirements
        packages:
          # pip recognizes the index as a global option for the requirements.txt file
          - --extra-index-url=https://pypi.nvidia.com
          - --extra-index-url=https://pypi.anaconda.org/rapidsai-wheels-nightly/simple
    specific:
      - output_types: [requirements, pyproject]
        matrices:
          - matrix:
              cuda: "12.*"
              cuda_suffixed: "true"
            packages:
              - cugraph-cu12==25.10.*,>=0.0.0a0
          - matrix:
              cuda: "13.*"
              cuda_suffixed: "true"
            packages:
              - cugraph-cu13==25.10.*,>=0.0.0a0
          - {matrix: null, packages: [*cugraph_unsuffixed]}
  depends_on_cuml:
    common:
      - output_types: conda
        packages:
          - &cuml_unsuffixed cuml==25.10.*,>=0.0.0a0
      - output_types: requirements
        packages:
          # pip recognizes the index as a global option for the requirements.txt file
          - --extra-index-url=https://pypi.nvidia.com
          - --extra-index-url=https://pypi.anaconda.org/rapidsai-wheels-nightly/simple
    specific:
      - output_types: [requirements, pyproject]
        matrices:
          - matrix:
              cuda: "12.*"
              cuda_suffixed: "true"
            packages:
              - cuml-cu12==25.10.*,>=0.0.0a0
          - matrix:
              cuda: "13.*"
              cuda_suffixed: "true"
            packages:
              - cuml-cu13==25.10.*,>=0.0.0a0
          - {matrix: null, packages: [*cuml_unsuffixed]}
  depends_on_cudf:
    common:
      - output_types: conda
        packages:
          - &cudf_unsuffixed cudf==25.10.*,>=0.0.0a0
      - output_types: requirements
        packages:
          # pip recognizes the index as a global option for the requirements.txt file
          - --extra-index-url=https://pypi.nvidia.com
          - --extra-index-url=https://pypi.anaconda.org/rapidsai-wheels-nightly/simple
    specific:
      - output_types: [requirements, pyproject]
        matrices:
          - matrix:
              cuda: "12.*"
              cuda_suffixed: "true"
            packages:
              - cudf-cu12==25.10.*,>=0.0.0a0
          - matrix:
              cuda: "13.*"
              cuda_suffixed: "true"
            packages:
              - cudf-cu13==25.10.*,>=0.0.0a0
          - {matrix: null, packages: [*cudf_unsuffixed]}
  depends_on_pylibcugraph:
    common:
      - output_types: conda
        packages:
          - *pylibcugraph_unsuffixed
      - output_types: requirements
        packages:
          # pip recognizes the index as a global option for the requirements.txt file
          - --extra-index-url=https://pypi.nvidia.com
          - --extra-index-url=https://pypi.anaconda.org/rapidsai-wheels-nightly/simple
    specific:
      - output_types: [requirements, pyproject]
        matrices:
          - matrix:
              cuda: "12.*"
              cuda_suffixed: "true"
            packages:
              - pylibcugraph-cu12==25.10.*,>=0.0.0a0
          - matrix:
              cuda: "13.*"
              cuda_suffixed: "true"
            packages:
              - pylibcugraph-cu13==25.10.*,>=0.0.0a0
          - {matrix: null, packages: [*pylibcugraph_unsuffixed]}
  depends_on_cupy:
    common:
      - output_types: conda
        packages:
          - cupy>=13.6.0
    # NOTE: This is intentionally not broken into groups by a 'cuda_suffixed' selector like
    #       other packages with -cu{nn}x suffixes in this file.
    #       All RAPIDS wheel builds (including in devcontainers) expect cupy to be suffixed.
    specific:
      - output_types: [requirements, pyproject]
        matrices:
          - matrix:
              cuda: "12.*"
            packages:
              - cupy-cuda12x>=13.6.0
          # fallback to CUDA 13 versions if 'cuda' is '13.*' or not provided
          - matrix:
            packages:
              - cupy-cuda13x>=13.6.0
  depends_on_cugraph_pyg:
    common:
      - output_types: conda
        packages:
          - cugraph-pyg==25.10.*,>=0.0.0a0
  depends_on_mkl:
    common:
      - output_types: conda
        packages:
          - mkl<2024.1.0<|MERGE_RESOLUTION|>--- conflicted
+++ resolved
@@ -382,20 +382,15 @@
           - matrix:
               cuda: "13.*"
             packages:
-<<<<<<< HEAD
-              - --extra-index-url=https://download.pytorch.org/whl/cu130
-=======
               # TODO: switch from nightlies to releases when there are pytorch CUDA 13 released packages
               #  ref: https://github.com/pytorch/pytorch/issues/159779
               - --extra-index-url=https://download.pytorch.org/whl/nightly/cu130
->>>>>>> 529d0f88
-          - matrix:
-            packages:
-      - output_types: [requirements, pyproject]
-        matrices:
-          - matrix:
-              cuda: "12.*"
-<<<<<<< HEAD
+          - matrix:
+            packages:
+      - output_types: [requirements, pyproject]
+        matrices:
+          - matrix:
+              cuda: "12.*"
             packages:
               - torch>=2.3
           - matrix:
@@ -406,18 +401,6 @@
               - &pytorch_pip torch>=2.9.0.dev0
           - matrix:
             packages:
-=======
-            packages:
-              - torch>=2.3
-          - matrix:
-              cuda: "13.*"
-            packages:
-              # TODO: remove this 'dev0' (which allows nightlies) once there are pytorch CUDA 13 released packages
-              #  ref: https://github.com/pytorch/pytorch/issues/159779
-              - &pytorch_pip torch>=2.9.0.dev0
-          - matrix:
-            packages:
->>>>>>> 529d0f88
               - *pytorch_pip
   depends_on_nccl:
     common:
