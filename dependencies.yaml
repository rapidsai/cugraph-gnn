--- conflicted
+++ resolved
@@ -579,20 +579,12 @@
               cuda: "12.*"
               cuda_suffixed: "true"
             packages:
-<<<<<<< HEAD
-              - pylibcugraph-cu12==25.10.*,>=0.0.0a0
-=======
               - pylibcugraph-cu12==25.12.*,>=0.0.0a0
->>>>>>> 8099bd2b
-          - matrix:
-              cuda: "13.*"
-              cuda_suffixed: "true"
-            packages:
-<<<<<<< HEAD
-              - pylibcugraph-cu13==25.10.*,>=0.0.0a0
-=======
+          - matrix:
+              cuda: "13.*"
+              cuda_suffixed: "true"
+            packages:
               - pylibcugraph-cu13==25.12.*,>=0.0.0a0
->>>>>>> 8099bd2b
           - {matrix: null, packages: [*pylibcugraph_unsuffixed]}
   depends_on_cugraph:
     common:
