--- conflicted
+++ resolved
@@ -488,11 +488,7 @@
     common:
       - output_types: conda
         packages:
-<<<<<<< HEAD
-          - &pylibwholegraph_unsuffixed pylibwholegraph==24.12.*
-=======
           - &pylibwholegraph_unsuffixed pylibwholegraph==25.2.*,>=0.0.0a0
->>>>>>> a36e98da
       - output_types: requirements
         packages:
           # pip recognizes the index as a global option for the requirements.txt file
@@ -505,31 +501,19 @@
               cuda: "12.*"
               cuda_suffixed: "true"
             packages:
-<<<<<<< HEAD
-              - pylibwholegraph-cu12==24.12.*
-=======
               - pylibwholegraph-cu12==25.2.*,>=0.0.0a0
->>>>>>> a36e98da
           - matrix:
               cuda: "11.*"
               cuda_suffixed: "true"
             packages:
-<<<<<<< HEAD
-              - pylibwholegraph-cu11==24.12.*
-=======
               - pylibwholegraph-cu11==25.2.*,>=0.0.0a0
->>>>>>> a36e98da
           - {matrix: null, packages: [*pylibwholegraph_unsuffixed]}
 
   depends_on_rmm:
     common:
       - output_types: conda
         packages:
-<<<<<<< HEAD
-          - &rmm_unsuffixed rmm==24.12.*
-=======
           - &rmm_unsuffixed rmm==25.2.*,>=0.0.0a0
->>>>>>> a36e98da
       - output_types: requirements
         packages:
           # pip recognizes the index as a global option for the requirements.txt file
@@ -542,31 +526,19 @@
               cuda: "12.*"
               cuda_suffixed: "true"
             packages:
-<<<<<<< HEAD
-              - rmm-cu12==24.12.*
-=======
               - rmm-cu12==25.2.*,>=0.0.0a0
->>>>>>> a36e98da
           - matrix:
               cuda: "11.*"
               cuda_suffixed: "true"
             packages:
-<<<<<<< HEAD
-              - rmm-cu11==24.12.*
-=======
               - rmm-cu11==25.2.*,>=0.0.0a0
->>>>>>> a36e98da
           - {matrix: null, packages: [*rmm_unsuffixed]}
 
   depends_on_cugraph:
     common:
       - output_types: conda
         packages:
-<<<<<<< HEAD
-          - &cugraph_unsuffixed cugraph==24.12.*
-=======
           - &cugraph_unsuffixed cugraph==25.2.*,>=0.0.0a0
->>>>>>> a36e98da
       - output_types: requirements
         packages:
           # pip recognizes the index as a global option for the requirements.txt file
@@ -579,20 +551,12 @@
               cuda: "12.*"
               cuda_suffixed: "true"
             packages:
-<<<<<<< HEAD
-              - cugraph-cu12==24.12.*
-=======
               - cugraph-cu12==25.2.*,>=0.0.0a0
->>>>>>> a36e98da
           - matrix:
               cuda: "11.*"
               cuda_suffixed: "true"
             packages:
-<<<<<<< HEAD
-              - cugraph-cu11==24.12.*
-=======
               - cugraph-cu11==25.2.*,>=0.0.0a0
->>>>>>> a36e98da
           - {matrix: null, packages: [*cugraph_unsuffixed]}
 
   depends_on_cugraph_dgl:
@@ -605,11 +569,7 @@
     common:
       - output_types: conda
         packages:
-<<<<<<< HEAD
-          - &cudf_unsuffixed cudf==24.12.*
-=======
           - &cudf_unsuffixed cudf==25.2.*,>=0.0.0a0
->>>>>>> a36e98da
       - output_types: requirements
         packages:
           # pip recognizes the index as a global option for the requirements.txt file
@@ -622,31 +582,19 @@
               cuda: "12.*"
               cuda_suffixed: "true"
             packages:
-<<<<<<< HEAD
-              - cudf-cu12==24.12.*
-=======
               - cudf-cu12==25.2.*,>=0.0.0a0
->>>>>>> a36e98da
           - matrix:
               cuda: "11.*"
               cuda_suffixed: "true"
             packages:
-<<<<<<< HEAD
-              - cudf-cu11==24.12.*
-=======
               - cudf-cu11==25.2.*,>=0.0.0a0
->>>>>>> a36e98da
           - {matrix: null, packages: [*cudf_unsuffixed]}
 
   depends_on_dask_cudf:
     common:
       - output_types: conda
         packages:
-<<<<<<< HEAD
-          - &dask_cudf_unsuffixed dask-cudf==24.12.*
-=======
           - &dask_cudf_unsuffixed dask-cudf==25.2.*,>=0.0.0a0
->>>>>>> a36e98da
       - output_types: requirements
         packages:
           # pip recognizes the index as a global option for the requirements.txt file
@@ -659,24 +607,19 @@
               cuda: "12.*"
               cuda_suffixed: "true"
             packages:
-<<<<<<< HEAD
-              - dask-cudf-cu12==24.12.*
-=======
               - dask-cudf-cu12==25.2.*,>=0.0.0a0
->>>>>>> a36e98da
           - matrix:
               cuda: "11.*"
               cuda_suffixed: "true"
             packages:
-<<<<<<< HEAD
-              - dask-cudf-cu11==24.12.*
+              - dask-cudf-cu11==25.2.*,>=0.0.0a0
           - {matrix: null, packages: [*dask_cudf_unsuffixed]}
 
-  depends_on_pylibraft:
-    common:
-      - output_types: conda
-        packages:
-          - &pylibraft_unsuffixed pylibraft==24.12.*
+  depends_on_pylibcugraph:
+    common:
+      - output_types: conda
+        packages:
+          - &pylibcugraph_unsuffixed pylibcugraph==25.2.*,>=0.0.0a0
       - output_types: requirements
         packages:
           # pip recognizes the index as a global option for the requirements.txt file
@@ -689,108 +632,14 @@
               cuda: "12.*"
               cuda_suffixed: "true"
             packages:
-              - pylibraft-cu12==24.12.*
+              - pylibcugraph-cu12==25.2.*,>=0.0.0a0
           - matrix:
               cuda: "11.*"
               cuda_suffixed: "true"
             packages:
-              - pylibraft-cu11==24.12.*
-          - {matrix: null, packages: [*pylibraft_unsuffixed]}
-
-  depends_on_raft_dask:
-    common:
-      - output_types: conda
-        packages:
-          - &raft_dask_unsuffixed raft-dask==24.12.*
-      - output_types: requirements
-        packages:
-          # pip recognizes the index as a global option for the requirements.txt file
-          - --extra-index-url=https://pypi.nvidia.com
-          - --extra-index-url=https://pypi.anaconda.org/rapidsai-wheels-nightly/simple
-    specific:
-      - output_types: [requirements, pyproject]
-        matrices:
-          - matrix:
-              cuda: "12.*"
-              cuda_suffixed: "true"
-            packages:
-              - raft-dask-cu12==24.12.*
-          - matrix:
-              cuda: "11.*"
-              cuda_suffixed: "true"
-            packages:
-              - raft-dask-cu11==24.12.*
-          - {matrix: null, packages: [*raft_dask_unsuffixed]}
-
-=======
-              - dask-cudf-cu11==25.2.*,>=0.0.0a0
-          - {matrix: null, packages: [*dask_cudf_unsuffixed]}
-
->>>>>>> a36e98da
-  depends_on_pylibcugraph:
-    common:
-      - output_types: conda
-        packages:
-<<<<<<< HEAD
-          - &pylibcugraph_unsuffixed pylibcugraph==24.12.*
-=======
-          - &pylibcugraph_unsuffixed pylibcugraph==25.2.*,>=0.0.0a0
->>>>>>> a36e98da
-      - output_types: requirements
-        packages:
-          # pip recognizes the index as a global option for the requirements.txt file
-          - --extra-index-url=https://pypi.nvidia.com
-          - --extra-index-url=https://pypi.anaconda.org/rapidsai-wheels-nightly/simple
-    specific:
-      - output_types: [requirements, pyproject]
-        matrices:
-          - matrix:
-              cuda: "12.*"
-              cuda_suffixed: "true"
-            packages:
-<<<<<<< HEAD
-              - pylibcugraph-cu12==24.12.*
-=======
-              - pylibcugraph-cu12==25.2.*,>=0.0.0a0
->>>>>>> a36e98da
-          - matrix:
-              cuda: "11.*"
-              cuda_suffixed: "true"
-            packages:
-<<<<<<< HEAD
-              - pylibcugraph-cu11==24.12.*
-          - {matrix: null, packages: [*pylibcugraph_unsuffixed]}
-
-  depends_on_pylibcugraphops:
-    common:
-      - output_types: conda
-        packages:
-          - &pylibcugraphops_unsuffixed pylibcugraphops==24.12.*
-      - output_types: requirements
-        packages:
-          # pip recognizes the index as a global option for the requirements.txt file
-          - --extra-index-url=https://pypi.nvidia.com
-          - --extra-index-url=https://pypi.anaconda.org/rapidsai-wheels-nightly/simple
-    specific:
-      - output_types: [requirements, pyproject]
-        matrices:
-          - matrix:
-              cuda: "12.*"
-              cuda_suffixed: "true"
-            packages:
-              - pylibcugraphops-cu12==24.12.*
-          - matrix:
-              cuda: "11.*"
-              cuda_suffixed: "true"
-            packages:
-              - pylibcugraphops-cu11==24.12.*
-          - {matrix: null, packages: [*pylibcugraphops_unsuffixed]}
-
-=======
               - pylibcugraph-cu11==25.2.*,>=0.0.0a0
           - {matrix: null, packages: [*pylibcugraph_unsuffixed]}
 
->>>>>>> a36e98da
   depends_on_cupy:
     common:
       - output_types: conda
