--- conflicted
+++ resolved
@@ -425,99 +425,59 @@
     common:
       - output_types: conda
         packages:
-<<<<<<< HEAD
-          - &pylibwholegraph_unsuffixed pylibwholegraph==25.6.*
-=======
           - &pylibwholegraph_unsuffixed pylibwholegraph==25.8.*,>=0.0.0a0
->>>>>>> 554abc1c
-      - output_types: requirements
-        packages:
-          # pip recognizes the index as a global option for the requirements.txt file
-          - --extra-index-url=https://pypi.nvidia.com
-          - --extra-index-url=https://pypi.anaconda.org/rapidsai-wheels-nightly/simple
-    specific:
-      - output_types: [requirements, pyproject]
-        matrices:
-          - matrix:
-              cuda: "12.*"
-              cuda_suffixed: "true"
-            packages:
-<<<<<<< HEAD
-              - pylibwholegraph-cu12==25.6.*
-          - matrix:
-              cuda: "11.*"
-              cuda_suffixed: "true"
-            packages:
-              - pylibwholegraph-cu11==25.6.*
-=======
+      - output_types: requirements
+        packages:
+          # pip recognizes the index as a global option for the requirements.txt file
+          - --extra-index-url=https://pypi.nvidia.com
+          - --extra-index-url=https://pypi.anaconda.org/rapidsai-wheels-nightly/simple
+    specific:
+      - output_types: [requirements, pyproject]
+        matrices:
+          - matrix:
+              cuda: "12.*"
+              cuda_suffixed: "true"
+            packages:
               - pylibwholegraph-cu12==25.8.*,>=0.0.0a0
->>>>>>> 554abc1c
           - {matrix: null, packages: [*pylibwholegraph_unsuffixed]}
   depends_on_libraft:
     common:
       - output_types: conda
         packages:
-<<<<<<< HEAD
-          - &libraft_unsuffixed libraft==25.6.*
-=======
           - &libraft_unsuffixed libraft==25.8.*,>=0.0.0a0
->>>>>>> 554abc1c
-      - output_types: requirements
-        packages:
-          # pip recognizes the index as a global option for the requirements.txt file
-          - --extra-index-url=https://pypi.nvidia.com
-          - --extra-index-url=https://pypi.anaconda.org/rapidsai-wheels-nightly/simple
-    specific:
-      - output_types: [requirements, pyproject]
-        matrices:
-          - matrix:
-              cuda: "12.*"
-              cuda_suffixed: "true"
-            packages:
-<<<<<<< HEAD
-              - libraft-cu12==25.6.*
-          - matrix:
-              cuda: "11.*"
-              cuda_suffixed: "true"
-            packages:
-              - libraft-cu11==25.6.*
-=======
+      - output_types: requirements
+        packages:
+          # pip recognizes the index as a global option for the requirements.txt file
+          - --extra-index-url=https://pypi.nvidia.com
+          - --extra-index-url=https://pypi.anaconda.org/rapidsai-wheels-nightly/simple
+    specific:
+      - output_types: [requirements, pyproject]
+        matrices:
+          - matrix:
+              cuda: "12.*"
+              cuda_suffixed: "true"
+            packages:
               - libraft-cu12==25.8.*,>=0.0.0a0
->>>>>>> 554abc1c
           - {matrix: null, packages: [*libraft_unsuffixed]}
   depends_on_librmm:
     common:
       - output_types: conda
         packages:
-<<<<<<< HEAD
-          - librmm==25.6.*
-          - &librmm_unsuffixed librmm==25.6.*
-=======
           - librmm==25.8.*,>=0.0.0a0
           - &librmm_unsuffixed librmm==25.8.*,>=0.0.0a0
->>>>>>> 554abc1c
-      - output_types: requirements
-        packages:
-          # pip recognizes the index as a global option for the requirements.txt file
-          - --extra-index-url=https://pypi.nvidia.com
-          - --extra-index-url=https://pypi.anaconda.org/rapidsai-wheels-nightly/simple
-    specific:
-      - output_types: [requirements, pyproject]
-        matrices:
-          - matrix:
-              cuda: "12.*"
-              cuda_suffixed: "true"
-            packages:
-<<<<<<< HEAD
-              - librmm-cu12==25.6.*
-          - matrix:
-              cuda: "11.*"
-              cuda_suffixed: "true"
-            packages:
-              - librmm-cu11==25.6.*
-=======
+      - output_types: requirements
+        packages:
+          # pip recognizes the index as a global option for the requirements.txt file
+          - --extra-index-url=https://pypi.nvidia.com
+          - --extra-index-url=https://pypi.anaconda.org/rapidsai-wheels-nightly/simple
+    specific:
+      - output_types: [requirements, pyproject]
+        matrices:
+          - matrix:
+              cuda: "12.*"
+              cuda_suffixed: "true"
+            packages:
               - librmm-cu12==25.8.*,>=0.0.0a0
->>>>>>> 554abc1c
           - {matrix: null, packages: [*librmm_unsuffixed]}
   depends_on_rapids_logger:
     common:
@@ -532,33 +492,20 @@
     common:
       - output_types: conda
         packages:
-<<<<<<< HEAD
-          - &libwholegraph_unsuffixed libwholegraph==25.6.*
-=======
           - &libwholegraph_unsuffixed libwholegraph==25.8.*,>=0.0.0a0
->>>>>>> 554abc1c
-      - output_types: requirements
-        packages:
-          # pip recognizes the index as a global option for the requirements.txt file
-          - --extra-index-url=https://pypi.nvidia.com
-          - --extra-index-url=https://pypi.anaconda.org/rapidsai-wheels-nightly/simple
-    specific:
-      - output_types: [requirements, pyproject]
-        matrices:
-          - matrix:
-              cuda: "12.*"
-              cuda_suffixed: "true"
-            packages:
-<<<<<<< HEAD
-              - libwholegraph-cu12==25.6.*
-          - matrix:
-              cuda: "11.*"
-              cuda_suffixed: "true"
-            packages:
-              - libwholegraph-cu11==25.6.*
-=======
+      - output_types: requirements
+        packages:
+          # pip recognizes the index as a global option for the requirements.txt file
+          - --extra-index-url=https://pypi.nvidia.com
+          - --extra-index-url=https://pypi.anaconda.org/rapidsai-wheels-nightly/simple
+    specific:
+      - output_types: [requirements, pyproject]
+        matrices:
+          - matrix:
+              cuda: "12.*"
+              cuda_suffixed: "true"
+            packages:
               - libwholegraph-cu12==25.8.*,>=0.0.0a0
->>>>>>> 554abc1c
           - {matrix: null, packages: [*libwholegraph_unsuffixed]}
   depends_on_libwholegraph_tests:
     common:
@@ -569,74 +516,44 @@
     common:
       - output_types: conda
         packages:
-<<<<<<< HEAD
-          - &rmm_unsuffixed rmm==25.6.*
-=======
           - &rmm_unsuffixed rmm==25.8.*,>=0.0.0a0
->>>>>>> 554abc1c
-      - output_types: requirements
-        packages:
-          # pip recognizes the index as a global option for the requirements.txt file
-          - --extra-index-url=https://pypi.nvidia.com
-          - --extra-index-url=https://pypi.anaconda.org/rapidsai-wheels-nightly/simple
-    specific:
-      - output_types: [requirements, pyproject]
-        matrices:
-          - matrix:
-              cuda: "12.*"
-              cuda_suffixed: "true"
-            packages:
-<<<<<<< HEAD
-              - rmm-cu12==25.6.*
-          - matrix:
-              cuda: "11.*"
-              cuda_suffixed: "true"
-            packages:
-              - rmm-cu11==25.6.*
-=======
+      - output_types: requirements
+        packages:
+          # pip recognizes the index as a global option for the requirements.txt file
+          - --extra-index-url=https://pypi.nvidia.com
+          - --extra-index-url=https://pypi.anaconda.org/rapidsai-wheels-nightly/simple
+    specific:
+      - output_types: [requirements, pyproject]
+        matrices:
+          - matrix:
+              cuda: "12.*"
+              cuda_suffixed: "true"
+            packages:
               - rmm-cu12==25.8.*,>=0.0.0a0
->>>>>>> 554abc1c
           - {matrix: null, packages: [*rmm_unsuffixed]}
   depends_on_cugraph:
     common:
       - output_types: conda
         packages:
-<<<<<<< HEAD
-          - &cugraph_unsuffixed cugraph==25.6.*
-=======
           - &cugraph_unsuffixed cugraph==25.8.*,>=0.0.0a0
->>>>>>> 554abc1c
-      - output_types: requirements
-        packages:
-          # pip recognizes the index as a global option for the requirements.txt file
-          - --extra-index-url=https://pypi.nvidia.com
-          - --extra-index-url=https://pypi.anaconda.org/rapidsai-wheels-nightly/simple
-    specific:
-      - output_types: [requirements, pyproject]
-        matrices:
-          - matrix:
-              cuda: "12.*"
-              cuda_suffixed: "true"
-            packages:
-<<<<<<< HEAD
-              - cugraph-cu12==25.6.*
-          - matrix:
-              cuda: "11.*"
-              cuda_suffixed: "true"
-            packages:
-              - cugraph-cu11==25.6.*
-=======
+      - output_types: requirements
+        packages:
+          # pip recognizes the index as a global option for the requirements.txt file
+          - --extra-index-url=https://pypi.nvidia.com
+          - --extra-index-url=https://pypi.anaconda.org/rapidsai-wheels-nightly/simple
+    specific:
+      - output_types: [requirements, pyproject]
+        matrices:
+          - matrix:
+              cuda: "12.*"
+              cuda_suffixed: "true"
+            packages:
               - cugraph-cu12==25.8.*,>=0.0.0a0
->>>>>>> 554abc1c
           - {matrix: null, packages: [*cugraph_unsuffixed]}
   depends_on_cuml:
     common:
       - output_types: conda
         packages:
-<<<<<<< HEAD
-          - cugraph-dgl==25.6.*
-
-=======
           - &cuml_unsuffixed cuml==25.8.*,>=0.0.0a0
       - output_types: requirements
         packages:
@@ -652,102 +569,62 @@
             packages:
               - cuml-cu12==25.8.*,>=0.0.0a0
           - {matrix: null, packages: [*cuml_unsuffixed]}
->>>>>>> 554abc1c
   depends_on_cudf:
     common:
       - output_types: conda
         packages:
-<<<<<<< HEAD
-          - &cudf_unsuffixed cudf==25.6.*
-=======
           - &cudf_unsuffixed cudf==25.8.*,>=0.0.0a0
->>>>>>> 554abc1c
-      - output_types: requirements
-        packages:
-          # pip recognizes the index as a global option for the requirements.txt file
-          - --extra-index-url=https://pypi.nvidia.com
-          - --extra-index-url=https://pypi.anaconda.org/rapidsai-wheels-nightly/simple
-    specific:
-      - output_types: [requirements, pyproject]
-        matrices:
-          - matrix:
-              cuda: "12.*"
-              cuda_suffixed: "true"
-            packages:
-<<<<<<< HEAD
-              - cudf-cu12==25.6.*
-          - matrix:
-              cuda: "11.*"
-              cuda_suffixed: "true"
-            packages:
-              - cudf-cu11==25.6.*
-=======
+      - output_types: requirements
+        packages:
+          # pip recognizes the index as a global option for the requirements.txt file
+          - --extra-index-url=https://pypi.nvidia.com
+          - --extra-index-url=https://pypi.anaconda.org/rapidsai-wheels-nightly/simple
+    specific:
+      - output_types: [requirements, pyproject]
+        matrices:
+          - matrix:
+              cuda: "12.*"
+              cuda_suffixed: "true"
+            packages:
               - cudf-cu12==25.8.*,>=0.0.0a0
->>>>>>> 554abc1c
           - {matrix: null, packages: [*cudf_unsuffixed]}
   depends_on_dask_cudf:
     common:
       - output_types: conda
         packages:
-<<<<<<< HEAD
-          - &dask_cudf_unsuffixed dask-cudf==25.6.*
-=======
           - &dask_cudf_unsuffixed dask-cudf==25.8.*,>=0.0.0a0
->>>>>>> 554abc1c
-      - output_types: requirements
-        packages:
-          # pip recognizes the index as a global option for the requirements.txt file
-          - --extra-index-url=https://pypi.nvidia.com
-          - --extra-index-url=https://pypi.anaconda.org/rapidsai-wheels-nightly/simple
-    specific:
-      - output_types: [requirements, pyproject]
-        matrices:
-          - matrix:
-              cuda: "12.*"
-              cuda_suffixed: "true"
-            packages:
-<<<<<<< HEAD
-              - dask-cudf-cu12==25.6.*
-          - matrix:
-              cuda: "11.*"
-              cuda_suffixed: "true"
-            packages:
-              - dask-cudf-cu11==25.6.*
-=======
+      - output_types: requirements
+        packages:
+          # pip recognizes the index as a global option for the requirements.txt file
+          - --extra-index-url=https://pypi.nvidia.com
+          - --extra-index-url=https://pypi.anaconda.org/rapidsai-wheels-nightly/simple
+    specific:
+      - output_types: [requirements, pyproject]
+        matrices:
+          - matrix:
+              cuda: "12.*"
+              cuda_suffixed: "true"
+            packages:
               - dask-cudf-cu12==25.8.*,>=0.0.0a0
->>>>>>> 554abc1c
           - {matrix: null, packages: [*dask_cudf_unsuffixed]}
   depends_on_pylibcugraph:
     common:
       - output_types: conda
         packages:
-<<<<<<< HEAD
-          - &pylibcugraph_unsuffixed pylibcugraph==25.6.*
-=======
           - &pylibcugraph_unsuffixed pylibcugraph==25.8.*,>=0.0.0a0
->>>>>>> 554abc1c
-      - output_types: requirements
-        packages:
-          # pip recognizes the index as a global option for the requirements.txt file
-          - --extra-index-url=https://pypi.nvidia.com
-          - --extra-index-url=https://pypi.anaconda.org/rapidsai-wheels-nightly/simple
-    specific:
-      - output_types: [requirements, pyproject]
-        matrices:
-          - matrix:
-              cuda: "12.*"
-              cuda_suffixed: "true"
-            packages:
-<<<<<<< HEAD
-              - pylibcugraph-cu12==25.6.*
-          - matrix:
-              cuda: "11.*"
-              cuda_suffixed: "true"
-            packages:
-              - pylibcugraph-cu11==25.6.*
-=======
+      - output_types: requirements
+        packages:
+          # pip recognizes the index as a global option for the requirements.txt file
+          - --extra-index-url=https://pypi.nvidia.com
+          - --extra-index-url=https://pypi.anaconda.org/rapidsai-wheels-nightly/simple
+    specific:
+      - output_types: [requirements, pyproject]
+        matrices:
+          - matrix:
+              cuda: "12.*"
+              cuda_suffixed: "true"
+            packages:
               - pylibcugraph-cu12==25.8.*,>=0.0.0a0
->>>>>>> 554abc1c
           - {matrix: null, packages: [*pylibcugraph_unsuffixed]}
   depends_on_cupy:
     common:
@@ -767,11 +644,7 @@
     common:
       - output_types: conda
         packages:
-<<<<<<< HEAD
-          - cugraph-pyg==25.6.*
-=======
           - cugraph-pyg==25.8.*,>=0.0.0a0
->>>>>>> 554abc1c
   depends_on_mkl:
     common:
       - output_types: conda
