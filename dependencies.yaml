# Dependency list for https://github.com/rapidsai/dependency-file-generator
files:
  all:
    output: [conda]
    matrix:
      # CUDA versions match PyTorch releases, not RAPIDS
      # ref: https://pytorch.org/get-started/locally/
      cuda: ["11.8", "12.1", "12.4"]
      arch: [x86_64]
    includes:
      - checks
      - common_build
      - cuda
      - cuda_version
      - docs
      - python_build_wheel
      - python_build_cythonize
      - depends_on_rmm
      - depends_on_cugraph
      - depends_on_cudf
      - depends_on_dask_cudf
      - depends_on_pylibraft
      - depends_on_raft_dask
      - depends_on_pylibcugraphops
      - depends_on_cupy
      - depends_on_pytorch
      - python_run_cugraph_dgl
      - python_run_cugraph_pyg
      - test_cpp
      - test_notebook
      - test_python_common
<<<<<<< HEAD
=======
      - test_python_cugraph_dgl
      - test_python_cugraph_pyg
      - test_python_pylibwholegraph

>>>>>>> bf649141
  checks:
    output: none
    includes:
      - checks
      - py_version
  docs:
    output: none
    includes:
      - cuda_version
      - docs
      - py_version
      - depends_on_pylibcugraphops
  test_cpp:
    output: none
    includes:
      - cuda_version
      - test_cpp
  test_notebooks:
    output: none
    includes:
      - cuda_version
      - depends_on_pytorch
      - py_version
      - test_notebook
      - test_python_common
  test_python:
    output: none
    includes:
      - cuda_version
      - depends_on_cugraph
      - depends_on_cudf
      - depends_on_pytorch
      - py_version
      - test_python_common
<<<<<<< HEAD
=======

  py_build_pylibwholegraph:
    output: pyproject
    pyproject_dir: python/pylibwholegraph
    extras:
      table: build-system
    includes:
      - rapids_build_skbuild
  py_rapids_build_pylibwholegraph:
    output: pyproject
    pyproject_dir: python/pylibwholegraph
    extras:
      table: tool.rapids-build-backend
      key: requires
    includes:
      - python_build_wheel
  py_run_pylibwholegraph:
    output: pyproject
    pyproject_dir: python/pylibwholegraph
    extras:
      table: project
    includes:
      - python_run_pylibwholegraph
  py_test_pylibwholegraph:
    output: pyproject
    pyproject_dir: python/pylibwholegraph
    extras:
      table: project.optional-dependencies
      key: test
    includes:
      - test_python_common
      - test_python_pylibwholegraph

>>>>>>> bf649141
  py_build_cugraph_dgl:
    output: pyproject
    pyproject_dir: python/cugraph-dgl
    extras:
      table: build-system
    includes:
      - python_build_rapids
      - python_build_wheel
  py_run_cugraph_dgl:
    output: pyproject
    pyproject_dir: python/cugraph-dgl
    extras:
      table: project
    includes:
      - python_run_cugraph_dgl
      - depends_on_cugraph
      - depends_on_pylibcugraphops
  py_test_cugraph_dgl:
    output: pyproject
    pyproject_dir: python/cugraph-dgl
    extras:
      table: project.optional-dependencies
      key: test
    includes:
      - test_python_common
      - test_python_cugraph_dgl
      - depends_on_pylibwholegraph
      - depends_on_pytorch
  py_build_cugraph_pyg:
    output: pyproject
    pyproject_dir: python/cugraph-pyg
    extras:
      table: build-system
    includes:
      - python_build_rapids
      - python_build_wheel
  py_run_cugraph_pyg:
    output: pyproject
    pyproject_dir: python/cugraph-pyg
    extras:
      table: project
    includes:
      - python_run_cugraph_pyg
      - depends_on_cugraph
      - depends_on_pylibcugraphops
  py_test_cugraph_pyg:
    output: pyproject
    pyproject_dir: python/cugraph-pyg
    extras:
      table: project.optional-dependencies
      key: test
    includes:
      - test_python_common
      - test_python_cugraph_pyg
      - depends_on_pylibwholegraph
      - depends_on_pytorch


  cugraph_dgl_dev:
    matrix:
      cuda: ["11.8"]
    output: conda
    conda_dir: python/cugraph-dgl/conda
    includes:
      - checks
      - depends_on_cugraph
      - depends_on_pylibcugraphops
      - depends_on_dgl
      - depends_on_pytorch
      - cugraph_dgl_dev
      - test_python_common
      - test_python_cugraph_dgl
  cugraph_pyg_dev:
    matrix:
      cuda: ["11.8"]
    output: conda
    conda_dir: python/cugraph-pyg/conda
    includes:
      - checks
      - depends_on_cugraph
      - depends_on_pylibcugraphops
      - depends_on_pytorch
      - cugraph_pyg_dev
      - test_python_common
      - test_python_cugraph_pyg
channels:
  - rapidsai
  - rapidsai-nightly
  - dask/label/dev
  - pyg
  - conda-forge
  - nvidia
dependencies:
  checks:
    common:
      - output_types: [conda, requirements]
        packages:
          - pre-commit
  cuda_version:
    specific:
      - output_types: conda
        matrices:
          - matrix:
              cuda: "11.2"
            packages:
              - cuda-version=11.2
          - matrix:
              cuda: "11.4"
            packages:
              - cuda-version=11.4
          - matrix:
              cuda: "11.5"
            packages:
              - cuda-version=11.5
          - matrix:
              cuda: "11.8"
            packages:
              - cuda-version=11.8
          - matrix:
              cuda: "12.0"
            packages:
              - cuda-version=12.0
          - matrix:
              cuda: "12.1"
            packages:
              - cuda-version=12.1
          - matrix:
              cuda: "12.2"
            packages:
              - cuda-version=12.2
          - matrix:
              cuda: "12.4"
            packages:
              - cuda-version=12.4
          - matrix:
              cuda: "12.5"
            packages:
              - cuda-version=12.5
  cuda:
    specific:
      - output_types: [conda]
        matrices:
          - matrix:
              cuda: "12.*"
            packages:
              - cuda-cudart-dev
              - cuda-nvtx-dev
              - cuda-profiler-api
              - libcublas-dev
              - libcurand-dev
              - libcusolver-dev
              - libcusparse-dev
          - matrix:
              cuda: "11.*"
            packages:
              - cudatoolkit
              - cuda-nvtx
  common_build:
    common:
      - output_types: [requirements, pyproject]
        packages:
          - ninja
      - output_types: [conda]
        packages:
          - &cmake_ver cmake>=3.26.4,!=3.30.0
          - cudnn=8.8
          - c-compiler
          - cxx-compiler
          - libraft-headers==24.12.*,>=0.0.0a0
          - librmm==24.12.*,>=0.0.0a0
          - nanobind>=0.2.0
          - &cython cython>=3.0.0
          - &nccl nccl>=2.19

  docs:
    common:
      - output_types: [conda]
        packages:
          - breathe
          - doxygen
          - graphviz
          - ipython
          - nbsphinx
          - numpydoc
          - pydata-sphinx-theme
          - recommonmark
          - sphinx-copybutton
          - sphinx-markdown-tables
          - sphinx<6
          - sphinxcontrib-websupport
  py_version:
    specific:
      - output_types: [conda]
        matrices:
          - matrix:
              py: "3.10"
            packages:
              - python=3.10
          - matrix:
              py: "3.11"
            packages:
              - python=3.11
          - matrix:
              py: "3.12"
            packages:
              - python=3.12
          - matrix:
            packages:
              - python>=3.10,<3.13
  python_build_rapids:
    common:
      - output_types: [conda, pyproject, requirements]
        packages:
          - rapids-build-backend>=0.3.1,<0.4.0.dev0
  python_build_wheel:
    common:
      - output_types: [conda, pyproject, requirements]
        packages:
          - cmake>=3.26.4,!=3.30.0
          - cython>=3.0.0
          - ninja
  python_build_cythonize:
    common:
      - output_types: [conda, pyproject, requirements]
        packages:
          - *cython
      - output_types: conda
        packages:
          - scikit-build-core>=0.10.0
      - output_types: [pyproject, requirements]
        packages:
          - scikit-build-core[pyproject]>=0.10.0
  python_run_pylibwholegraph:
    common:
      - output_types: [conda, pyproject, requirements]
        packages:
          - &numpy numpy>=1.23,<3.0a0
  python_run_cugraph_dgl:
    common:
      - output_types: [conda, pyproject]
        packages:
          - &numba numba>=0.57
<<<<<<< HEAD
          - &numpy numpy>=1.23,<3.0a0
=======
          - *numpy
      - output_types: [pyproject]
        packages:
          - &cugraph cugraph==24.12.*,>=0.0.0a0
>>>>>>> bf649141
  python_run_cugraph_pyg:
    common:
      - output_types: [conda, pyproject]
        packages:
          - *numba
          - *numpy
<<<<<<< HEAD
=======
      - output_types: [pyproject]
        packages:
          - *cugraph
  rapids_build_skbuild:
    common:
      - output_types: [conda, requirements, pyproject]
        packages:
          - rapids-build-backend>=0.3.0,<0.4.0.dev0
      - output_types: conda
        packages:
          - scikit-build-core>=0.10.0
      - output_types: [requirements, pyproject]
        packages:
          - scikit-build-core[pyproject]>=0.10.0
  test_cpp:
    common:
      - output_types: conda
        packages:
          - *cmake_ver
          - nccl>=2.19
>>>>>>> bf649141
  test_notebook:
    common:
      - output_types: [conda, requirements]
        packages:
          - ipython
          - nbconvert>=7.16
          - notebook>=0.5.0
      - output_types: [conda]
        packages:
          - wget
  test_cpp:
    common:
      - output_types: conda
        packages:
          - *cmake_ver
          - *nccl
  test_python_common:
    common:
      - output_types: [conda, pyproject]
        packages:
          - pytest
          - pytest-benchmark
          - pytest-cov
          - pytest-forked
          - pytest-xdist
  test_python_cugraph_dgl:
    common:
      - output_types: [conda, pyproject, requirements]
        packages:
          - &pandas pandas
  test_python_cugraph_pyg:
    common:
      - output_types: [conda, pyproject, requirements]
        packages:
          - *pandas
  test_python_pylibwholegraph:
    common:
      - output_types: [conda, pyproject, requirements]
        packages:
          - pytest-forked
          - scipy
  cugraph_dgl_dev:
    common:
      - output_types: [conda]
        packages:
          - &pytorch_conda pytorch>=2.3,<2.4.0a0
          - dgl>=2.4.0.cu*
          - &tensordict tensordict>=0.1.2
  cugraph_pyg_dev:
    common:
      - output_types: [conda]
        packages:
          - *pytorch_conda
          - *tensordict
          - pytorch_geometric>=2.5,<2.6

  depends_on_pytorch:
    common:
      - output_types: [conda]
        packages:
<<<<<<< HEAD
          - *pytorch_conda
=======
          - pytorch::pytorch>=2.0,<2.4.0a0
>>>>>>> bf649141
          - torchdata
          - pydantic
    specific:
      - output_types: [requirements]
        matrices:
          - matrix: {cuda: "12.*"}
            packages:
              - --extra-index-url=https://download.pytorch.org/whl/cu121
          - matrix: {cuda: "11.*"}
            packages:
              - --extra-index-url=https://download.pytorch.org/whl/cu118
          - {matrix: null, packages: null}
      - output_types: [requirements, pyproject]
        matrices:
          - matrix: {cuda: "12.*"}
            packages:
<<<<<<< HEAD
              - &pytorch_pip torch>=2.3,<2.4.0a0
=======
              - &pytorch_pip torch>=2.0,<2.4.0a0
>>>>>>> bf649141
              - *tensordict
          - matrix: {cuda: "11.*"}
            packages:
              - *pytorch_pip
              - *tensordict
          - {matrix: null, packages: [*pytorch_pip, *tensordict]}

  depends_on_rmm:
    common:
      - output_types: conda
        packages:
          - &rmm_unsuffixed rmm==24.12.*,>=0.0.0a0
      - output_types: requirements
        packages:
          # pip recognizes the index as a global option for the requirements.txt file
          - --extra-index-url=https://pypi.nvidia.com
          - --extra-index-url=https://pypi.anaconda.org/rapidsai-wheels-nightly/simple
    specific:
      - output_types: [requirements, pyproject]
        matrices:
          - matrix:
              cuda: "12.*"
              cuda_suffixed: "true"
            packages:
              - rmm-cu12==24.12.*,>=0.0.0a0
          - matrix:
              cuda: "11.*"
              cuda_suffixed: "true"
            packages:
              - rmm-cu11==24.12.*,>=0.0.0a0
          - {matrix: null, packages: [*rmm_unsuffixed]}

  depends_on_cugraph:
    common:
      - output_types: conda
        packages:
          - &cugraph_unsuffixed cugraph==24.12.*,>=0.0.0a0
      - output_types: requirements
        packages:
          # pip recognizes the index as a global option for the requirements.txt file
          - --extra-index-url=https://pypi.nvidia.com
          - --extra-index-url=https://pypi.anaconda.org/rapidsai-wheels-nightly/simple
    specific:
      - output_types: [requirements, pyproject]
        matrices:
          - matrix:
              cuda: "12.*"
              cuda_suffixed: "true"
            packages:
              - cugraph-cu12==24.12.*,>=0.0.0a0
          - matrix:
              cuda: "11.*"
              cuda_suffixed: "true"
            packages:
              - cugraph-cu11==24.12.*,>=0.0.0a0
          - {matrix: null, packages: [*cugraph_unsuffixed]}

  depends_on_cudf:
    common:
      - output_types: conda
        packages:
          - &cudf_unsuffixed cudf==24.12.*,>=0.0.0a0
      - output_types: requirements
        packages:
          # pip recognizes the index as a global option for the requirements.txt file
          - --extra-index-url=https://pypi.nvidia.com
          - --extra-index-url=https://pypi.anaconda.org/rapidsai-wheels-nightly/simple
    specific:
      - output_types: [requirements, pyproject]
        matrices:
          - matrix:
              cuda: "12.*"
              cuda_suffixed: "true"
            packages:
              - cudf-cu12==24.12.*,>=0.0.0a0
          - matrix:
              cuda: "11.*"
              cuda_suffixed: "true"
            packages:
              - cudf-cu11==24.12.*,>=0.0.0a0
          - {matrix: null, packages: [*cudf_unsuffixed]}

  depends_on_dask_cudf:
    common:
      - output_types: conda
        packages:
          - &dask_cudf_unsuffixed dask-cudf==24.12.*,>=0.0.0a0
      - output_types: requirements
        packages:
          # pip recognizes the index as a global option for the requirements.txt file
          - --extra-index-url=https://pypi.nvidia.com
          - --extra-index-url=https://pypi.anaconda.org/rapidsai-wheels-nightly/simple
    specific:
      - output_types: [requirements, pyproject]
        matrices:
          - matrix:
              cuda: "12.*"
              cuda_suffixed: "true"
            packages:
              - dask-cudf-cu12==24.12.*,>=0.0.0a0
          - matrix:
              cuda: "11.*"
              cuda_suffixed: "true"
            packages:
              - dask-cudf-cu11==24.12.*,>=0.0.0a0
          - {matrix: null, packages: [*dask_cudf_unsuffixed]}

  depends_on_pylibraft:
    common:
      - output_types: conda
        packages:
          - &pylibraft_unsuffixed pylibraft==24.12.*,>=0.0.0a0
      - output_types: requirements
        packages:
          # pip recognizes the index as a global option for the requirements.txt file
          - --extra-index-url=https://pypi.nvidia.com
          - --extra-index-url=https://pypi.anaconda.org/rapidsai-wheels-nightly/simple
    specific:
      - output_types: [requirements, pyproject]
        matrices:
          - matrix:
              cuda: "12.*"
              cuda_suffixed: "true"
            packages:
              - pylibraft-cu12==24.12.*,>=0.0.0a0
          - matrix:
              cuda: "11.*"
              cuda_suffixed: "true"
            packages:
              - pylibraft-cu11==24.12.*,>=0.0.0a0
          - {matrix: null, packages: [*pylibraft_unsuffixed]}

  depends_on_raft_dask:
    common:
      - output_types: conda
        packages:
          - &raft_dask_unsuffixed raft-dask==24.12.*,>=0.0.0a0
      - output_types: requirements
        packages:
          # pip recognizes the index as a global option for the requirements.txt file
          - --extra-index-url=https://pypi.nvidia.com
          - --extra-index-url=https://pypi.anaconda.org/rapidsai-wheels-nightly/simple
    specific:
      - output_types: [requirements, pyproject]
        matrices:
          - matrix:
              cuda: "12.*"
              cuda_suffixed: "true"
            packages:
              - raft-dask-cu12==24.12.*,>=0.0.0a0
          - matrix:
              cuda: "11.*"
              cuda_suffixed: "true"
            packages:
              - raft-dask-cu11==24.12.*,>=0.0.0a0
          - {matrix: null, packages: [*raft_dask_unsuffixed]}

  depends_on_pylibcugraph:
    common:
      - output_types: conda
        packages:
          - &pylibcugraph_unsuffixed pylibcugraph==24.12.*,>=0.0.0a0
      - output_types: requirements
        packages:
          # pip recognizes the index as a global option for the requirements.txt file
          - --extra-index-url=https://pypi.nvidia.com
          - --extra-index-url=https://pypi.anaconda.org/rapidsai-wheels-nightly/simple
    specific:
      - output_types: [requirements, pyproject]
        matrices:
          - matrix:
              cuda: "12.*"
              cuda_suffixed: "true"
            packages:
              - pylibcugraph-cu12==24.12.*,>=0.0.0a0
          - matrix:
              cuda: "11.*"
              cuda_suffixed: "true"
            packages:
              - pylibcugraph-cu11==24.12.*,>=0.0.0a0
          - {matrix: null, packages: [*pylibcugraph_unsuffixed]}

  depends_on_pylibcugraphops:
    common:
      - output_types: conda
        packages:
          - &pylibcugraphops_unsuffixed pylibcugraphops==24.12.*,>=0.0.0a0
      - output_types: requirements
        packages:
          # pip recognizes the index as a global option for the requirements.txt file
          - --extra-index-url=https://pypi.nvidia.com
          - --extra-index-url=https://pypi.anaconda.org/rapidsai-wheels-nightly/simple
    specific:
      - output_types: [requirements, pyproject]
        matrices:
          - matrix:
              cuda: "12.*"
              cuda_suffixed: "true"
            packages:
              - pylibcugraphops-cu12==24.12.*,>=0.0.0a0
          - matrix:
              cuda: "11.*"
              cuda_suffixed: "true"
            packages:
              - pylibcugraphops-cu11==24.12.*,>=0.0.0a0
          - {matrix: null, packages: [*pylibcugraphops_unsuffixed]}

  depends_on_cupy:
    common:
      - output_types: conda
        packages:
          - cupy>=12.0.0
    # NOTE: This is intentionally not broken into groups by a 'cuda_suffixed' selector like
    #       other packages with -cu{nn}x suffixes in this file.
    #       All RAPIDS wheel builds (including in devcontainers) expect cupy to be suffixed.
    specific:
      - output_types: [requirements, pyproject]
        matrices:
          - matrix: {cuda: "12.*"}
            packages:
              - cupy-cuda12x>=12.0.0
          - matrix: {cuda: "11.*"}
            packages: &cupy_packages_cu11
              - cupy-cuda11x>=12.0.0
          - {matrix: null, packages: *cupy_packages_cu11}

  depends_on_dgl:
    specific:
      - output_types: [conda]
        matrices:
          - matrix: {cuda: "12.1"}
            packages:
              - "dglteam/label/th23_cu121::dgl"
          - matrix: {cuda: "12.4"}
            packages:
              - "dglteam/label/th23_cu124::dgl"
          - matrix: {cuda: "11.*"}
            packages:
              - "dglteam/label/th23_cu118::dgl"
          - {matrix: null, packages: ["dglteam/label/th23_cu121::dgl"]}

  depends_on_pyg:
    specific:
      - output_types: [conda]
        matrices:
          - matrix: {cuda: "12.*"}
            packages:
              - "pyg::pyg"
          - matrix: {cuda: "11.*"}
            packages:
              - "pyg::pyg"
          - {matrix: null, packages: ["pyg::pyg"]}

  depends_on_pylibwholegraph:
    common:
      - output_types: conda
        packages:
          - &pylibwholegraph_unsuffixed pylibwholegraph==24.12.*,>=0.0.0a0
      - output_types: requirements
        packages:
          # pip recognizes the index as a global option for the requirements.txt file
          - --extra-index-url=https://pypi.nvidia.com
          - --extra-index-url=https://pypi.anaconda.org/rapidsai-wheels-nightly/simple
    specific:
      - output_types: [requirements, pyproject]
        matrices:
          - matrix:
              cuda: "12.*"
              cuda_suffixed: "true"
            packages:
              - pylibwholegraph-cu12==24.12.*,>=0.0.0a0
          - matrix:
              cuda: "11.*"
              cuda_suffixed: "true"
            packages:
              - pylibwholegraph-cu11==24.12.*,>=0.0.0a0
          - {matrix: null, packages: [*pylibwholegraph_unsuffixed]}<|MERGE_RESOLUTION|>--- conflicted
+++ resolved
@@ -29,13 +29,10 @@
       - test_cpp
       - test_notebook
       - test_python_common
-<<<<<<< HEAD
-=======
       - test_python_cugraph_dgl
       - test_python_cugraph_pyg
       - test_python_pylibwholegraph
 
->>>>>>> bf649141
   checks:
     output: none
     includes:
@@ -70,8 +67,6 @@
       - depends_on_pytorch
       - py_version
       - test_python_common
-<<<<<<< HEAD
-=======
 
   py_build_pylibwholegraph:
     output: pyproject
@@ -105,7 +100,6 @@
       - test_python_common
       - test_python_pylibwholegraph
 
->>>>>>> bf649141
   py_build_cugraph_dgl:
     output: pyproject
     pyproject_dir: python/cugraph-dgl
@@ -348,25 +342,13 @@
       - output_types: [conda, pyproject]
         packages:
           - &numba numba>=0.57
-<<<<<<< HEAD
-          - &numpy numpy>=1.23,<3.0a0
-=======
           - *numpy
-      - output_types: [pyproject]
-        packages:
-          - &cugraph cugraph==24.12.*,>=0.0.0a0
->>>>>>> bf649141
   python_run_cugraph_pyg:
     common:
       - output_types: [conda, pyproject]
         packages:
           - *numba
           - *numpy
-<<<<<<< HEAD
-=======
-      - output_types: [pyproject]
-        packages:
-          - *cugraph
   rapids_build_skbuild:
     common:
       - output_types: [conda, requirements, pyproject]
@@ -384,7 +366,6 @@
         packages:
           - *cmake_ver
           - nccl>=2.19
->>>>>>> bf649141
   test_notebook:
     common:
       - output_types: [conda, requirements]
@@ -430,7 +411,7 @@
     common:
       - output_types: [conda]
         packages:
-          - &pytorch_conda pytorch>=2.3,<2.4.0a0
+          - &pytorch_conda pytorch::pytorch>=2.3,<2.4.0a0
           - dgl>=2.4.0.cu*
           - &tensordict tensordict>=0.1.2
   cugraph_pyg_dev:
@@ -445,11 +426,7 @@
     common:
       - output_types: [conda]
         packages:
-<<<<<<< HEAD
           - *pytorch_conda
-=======
-          - pytorch::pytorch>=2.0,<2.4.0a0
->>>>>>> bf649141
           - torchdata
           - pydantic
     specific:
@@ -466,11 +443,7 @@
         matrices:
           - matrix: {cuda: "12.*"}
             packages:
-<<<<<<< HEAD
               - &pytorch_pip torch>=2.3,<2.4.0a0
-=======
-              - &pytorch_pip torch>=2.0,<2.4.0a0
->>>>>>> bf649141
               - *tensordict
           - matrix: {cuda: "11.*"}
             packages:
