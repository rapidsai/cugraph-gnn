# Dependency list for https://github.com/rapidsai/dependency-file-generator
files:
  all:
    output: [conda]
    matrix:
      # CUDA versions match PyTorch releases, not RAPIDS
      # ref: https://pytorch.org/get-started/locally/
      cuda: ["11.8", "12.8"]
      arch: [x86_64, aarch64]
    includes:
      - checks
      - common_build
      - cuda
      - cuda_version
      - docs
      - python_build_cythonize
      - depends_on_rmm
      - depends_on_cugraph
      - depends_on_cudf
      - depends_on_dask_cudf
      - depends_on_cupy
      - depends_on_pytorch
      - depends_on_pyg
      - python_run_cugraph_pyg
      - rapids_build_setuptools
      - rapids_build_skbuild
      - test_cpp
      - test_notebook
      - test_python_common
      - test_python_pylibwholegraph

  checks:
    output: none
    includes:
      - checks
      - py_version
  docs:
    output: none
    includes:
      - cuda_version
      - docs
      - py_version
      - depends_on_libwholegraph
  test_cpp:
    output: none
    includes:
      - cuda_version
      - test_cpp
      - depends_on_libwholegraph
      - depends_on_libwholegraph_tests
  test_notebooks:
    output: none
    includes:
      - cuda_version
      - depends_on_pytorch
      - py_version
      - test_notebook
  test_python:
    output: none
    includes:
      - cuda_version
      - depends_on_cugraph
      - depends_on_cudf
      - depends_on_pytorch
      - py_version
      - test_python_common

  test_cugraph_pyg:
    output: none
    includes:
      - cuda_version
      - depends_on_cugraph
      - depends_on_cudf
      - depends_on_pytorch
      - depends_on_ogb
      - depends_on_sentence_transformers
      - py_version
      - test_python_common
      - depends_on_mkl
      - depends_on_pylibwholegraph
      - depends_on_cugraph_pyg
  test_pylibwholegraph:
    output: none
    includes:
      - cuda_version
      - depends_on_cugraph
      - depends_on_cudf
      - depends_on_pytorch
      - py_version
      - test_python_common
      - depends_on_mkl
      - depends_on_pylibwholegraph
      - test_python_pylibwholegraph

  py_build_libwholegraph:
    output: pyproject
    pyproject_dir: python/libwholegraph
    extras:
      table: build-system
    includes:
      - rapids_build_skbuild

  py_rapids_build_libwholegraph:
    output: pyproject
    pyproject_dir: python/libwholegraph
    extras:
      table: tool.rapids-build-backend
      key: requires
    includes:
      - common_build
      - depends_on_libraft
      - depends_on_librmm

  py_run_libwholegraph:
    output: pyproject
    pyproject_dir: python/libwholegraph
    extras:
      table: project
    includes:
      - depends_on_rapids_logger
      - depends_on_libraft

  py_build_pylibwholegraph:
    output: pyproject
    pyproject_dir: python/pylibwholegraph
    extras:
      table: build-system
    includes:
      - rapids_build_skbuild

  py_rapids_build_pylibwholegraph:
    output: pyproject
    pyproject_dir: python/pylibwholegraph
    extras:
      table: tool.rapids-build-backend
      key: requires
    includes:
      - common_build
      - python_build_cythonize
      - depends_on_libwholegraph
      - depends_on_libraft
      - depends_on_librmm

  py_run_pylibwholegraph:
    output: pyproject
    pyproject_dir: python/pylibwholegraph
    extras:
      table: project
    includes:
      - python_run_pylibwholegraph
      - depends_on_libwholegraph
  py_test_pylibwholegraph:
    output: pyproject
    pyproject_dir: python/pylibwholegraph
    extras:
      table: project.optional-dependencies
      key: test
    includes:
      - test_python_common
      - test_python_pylibwholegraph

  py_build_cugraph_pyg:
    output: pyproject
    pyproject_dir: python/cugraph-pyg
    extras:
      table: build-system
    includes:
      - rapids_build_setuptools
  py_run_cugraph_pyg:
    output: pyproject
    pyproject_dir: python/cugraph-pyg
    extras:
      table: project
    includes:
      - depends_on_cugraph
      - depends_on_pyg
      - depends_on_pylibwholegraph
      - python_run_cugraph_pyg
  py_test_cugraph_pyg:
    output: pyproject
    pyproject_dir: python/cugraph-pyg
    extras:
      table: project.optional-dependencies
      key: test
    includes:
      - depends_on_pyg
      - depends_on_pylibwholegraph
      - depends_on_pytorch
      - test_python_common
      - test_python_cugraph_pyg

  cugraph_pyg_dev:
    matrix:
      cuda: ["11.8", "12.8"]
      arch: [x86_64, aarch64]
    output: conda
    conda_dir: python/cugraph-pyg/conda
    includes:
      - checks
      - depends_on_cugraph
      - depends_on_pyg
      - depends_on_pytorch
      - cugraph_pyg_dev
      - test_python_common

channels:
  - rapidsai
  - rapidsai-nightly
  - dask/label/dev
  - conda-forge
  - nvidia
dependencies:
  checks:
    common:
      - output_types: [conda, requirements]
        packages:
          - pre-commit
  cuda_version:
    specific:
      - output_types: conda
        matrices:
          - matrix:
              cuda: "11.2"
            packages:
              - cuda-version=11.2
          - matrix:
              cuda: "11.4"
            packages:
              - cuda-version=11.4
          - matrix:
              cuda: "11.5"
            packages:
              - cuda-version=11.5
          - matrix:
              cuda: "11.8"
            packages:
              - cuda-version=11.8
          - matrix:
              cuda: "12.0"
            packages:
              - cuda-version=12.0
          - matrix:
              cuda: "12.1"
            packages:
              - cuda-version=12.1
          - matrix:
              cuda: "12.2"
            packages:
              - cuda-version=12.2
          - matrix:
              cuda: "12.4"
            packages:
              - cuda-version=12.4
          - matrix:
              cuda: "12.5"
            packages:
              - cuda-version=12.5
          - matrix:
              cuda: "12.6"
            packages:
              - cuda-version=12.6
          - matrix:
              cuda: "12.8"
            packages:
              - cuda-version=12.8
          - matrix:
              cuda: "12.9"
            packages:
              - cuda-version=12.9
  cuda:
    specific:
      - output_types: [conda]
        matrices:
          - matrix:
              cuda: "12.*"
            packages:
              - cuda-cudart-dev
              - cuda-nvml-dev
              - cuda-nvtx-dev
              - cuda-profiler-api
              - libcublas-dev
              - libcurand-dev
              - libcusolver-dev
              - libcusparse-dev
          - matrix:
              cuda: "11.*"
            packages:
              - cudatoolkit
              - cuda-nvtx
  common_build:
    common:
      - output_types: [conda, pyproject]
        packages:
          - &cmake_ver cmake>=3.30.4
          - ninja
    specific:
      - output_types: [conda]
        matrices:
          - matrix:
              arch: x86_64
              cuda: "11.*"
            packages:
              - gcc_linux-64=11.*
              - nvcc_linux-64=11.8
          - matrix:
              arch: aarch64
              cuda: "11.*"
            packages:
              - gcc_linux-aarch64=11.*
              - nvcc_linux-aarch64=11.8
          - matrix:
              arch: x86_64
              cuda: "12.*"
            packages:
              - gcc_linux-64=13.*
              - cuda-nvcc
          - matrix:
              arch: aarch64
              cuda: "12.*"
            packages:
              - gcc_linux-aarch64=13.*
              - cuda-nvcc

  docs:
    common:
      - output_types: [conda]
        packages:
          - breathe
          - doxygen
          - graphviz
  py_version:
    specific:
      - output_types: [conda]
        matrices:
          - matrix:
              py: "3.10"
            packages:
              - python=3.10
          - matrix:
              py: "3.11"
            packages:
              - python=3.11
          - matrix:
              py: "3.12"
            packages:
              - python=3.12
          - matrix:
              py: "3.13"
            packages:
              - python=3.13
          - matrix:
            packages:
              - python>=3.10,<3.14
  python_build_cythonize:
    common:
      - output_types: [conda, pyproject, requirements]
        packages:
          - cython>=3.0.0
  python_run_libwholegraph:
    common:
      - output_types: [conda, pyproject, requirements]
        packages:
          - depends_on_rapids_logger
  python_run_pylibwholegraph:
    common:
      - output_types: [conda, pyproject, requirements]
        packages:
          - &numpy numpy>=1.23,<3.0a0
  python_run_cugraph_pyg:
    common:
      - output_types: [conda, pyproject]
        packages:
          - *numpy
          - pandas
  rapids_build_skbuild:
    common:
      - output_types: [conda, requirements, pyproject]
        packages:
          - &rapids_build_backend rapids-build-backend>=0.3.0,<0.4.0.dev0
      - output_types: conda
        packages:
          - scikit-build-core>=0.10.0
      - output_types: [requirements, pyproject]
        packages:
          - scikit-build-core[pyproject]>=0.10.0
  rapids_build_setuptools:
    common:
      - output_types: [conda, requirements, pyproject]
        packages:
          - *rapids_build_backend
          - setuptools>=61.0.0
          - wheel
  test_cpp:
    common:
      - output_types: conda
        packages:
          - *cmake_ver
          - nccl>=2.19
  test_notebook:
    common:
      - output_types: [conda, requirements]
        packages:
          - ipython
          - nbconvert
          - notebook>=0.5.0
          - ogb
  test_python_common:
    common:
      - output_types: [conda, pyproject, requirements]
        packages:
          - pytest
          - pytest-benchmark
          - pytest-cov
          - pytest-xdist
  test_python_cugraph_pyg:
    common:
      - output_types: [conda, pyproject, requirements]
        packages:
          - ogb
          - sentence-transformers
  test_python_pylibwholegraph:
    common:
      - output_types: [conda, pyproject, requirements]
        packages:
          - pytest-forked
          - scipy
  cugraph_pyg_dev:
    common:
      - output_types: [conda]
        packages:
          - &tensordict tensordict>=0.1.2,<=0.6.2

  depends_on_pytorch:
    common:
      - output_types: [conda]
        packages:
          - torchdata
          - pydantic
      - output_types: [requirements, pyproject]
        packages:
          - torch>=2.3
          - *tensordict
    specific:
      - output_types: [requirements]
        matrices:
          - matrix: {cuda: "12.*"}
            packages:
              - --extra-index-url=https://download.pytorch.org/whl/cu126
          - matrix: {cuda: "11.*"}
            packages:
              - --extra-index-url=https://download.pytorch.org/whl/cu118
          - {matrix: null, packages: null}
      - output_types: [conda]
        matrices:
          - matrix: {cuda: "11.*"}
            packages:
              - pytorch>=2.3,<=2.5.1 # This is the final CUDA 11 build on conda-forge.
          - matrix: {cuda: "12.*"}
            packages:
              - pytorch>=2.3
          - {matrix: null, packages: ["pytorch>=2.3"]}

<<<<<<< HEAD
=======
  depends_on_ogb:
    common:
      - output_types: [conda, requirements, pyproject]
        packages:
          - ogb

  # for MovieLens example
  depends_on_sentence_transformers:
    common:
      - output_types: [conda, requirements, pyproject]
        packages:
          - sentence-transformers

  depends_on_dgl:
    specific:
      - output_types: [conda]
        matrices:
          - matrix: {arch: x86_64, cuda: "12.*"}
            packages:
              - "dglteam/label/th24_cu124::dgl"
          - matrix: {arch: x86_64, cuda: "11.*"}
            packages:
              - "dglteam/label/th24_cu118::dgl"
          - {matrix: null, packages: null}

>>>>>>> 0f5fc1dc
  depends_on_pyg:
    common:
      - output_types: [conda]
        packages:
          - pytorch_geometric>=2.5,<2.7
      - output_types: [pyproject, requirements]
        packages:
          - torch-geometric>=2.5,<2.7

  depends_on_pylibwholegraph:
    common:
      - output_types: conda
        packages:
          - &pylibwholegraph_unsuffixed pylibwholegraph==25.8.*,>=0.0.0a0
      - output_types: requirements
        packages:
          # pip recognizes the index as a global option for the requirements.txt file
          - --extra-index-url=https://pypi.nvidia.com
          - --extra-index-url=https://pypi.anaconda.org/rapidsai-wheels-nightly/simple
    specific:
      - output_types: [requirements, pyproject]
        matrices:
          - matrix:
              cuda: "12.*"
              cuda_suffixed: "true"
            packages:
              - pylibwholegraph-cu12==25.8.*,>=0.0.0a0
          - matrix:
              cuda: "11.*"
              cuda_suffixed: "true"
            packages:
              - pylibwholegraph-cu11==25.8.*,>=0.0.0a0
          - {matrix: null, packages: [*pylibwholegraph_unsuffixed]}

  depends_on_libraft:
    common:
      - output_types: conda
        packages:
          - &libraft_unsuffixed libraft==25.8.*,>=0.0.0a0
      - output_types: requirements
        packages:
          # pip recognizes the index as a global option for the requirements.txt file
          - --extra-index-url=https://pypi.nvidia.com
          - --extra-index-url=https://pypi.anaconda.org/rapidsai-wheels-nightly/simple
    specific:
      - output_types: [requirements, pyproject]
        matrices:
          - matrix:
              cuda: "12.*"
              cuda_suffixed: "true"
            packages:
              - libraft-cu12==25.8.*,>=0.0.0a0
          - matrix:
              cuda: "11.*"
              cuda_suffixed: "true"
            packages:
              - libraft-cu11==25.8.*,>=0.0.0a0
          - {matrix: null, packages: [*libraft_unsuffixed]}

  depends_on_librmm:
    common:
      - output_types: conda
        packages:
          - librmm==25.8.*,>=0.0.0a0
          - &librmm_unsuffixed librmm==25.8.*,>=0.0.0a0
      - output_types: requirements
        packages:
          # pip recognizes the index as a global option for the requirements.txt file
          - --extra-index-url=https://pypi.nvidia.com
          - --extra-index-url=https://pypi.anaconda.org/rapidsai-wheels-nightly/simple
    specific:
      - output_types: [requirements, pyproject]
        matrices:
          - matrix:
              cuda: "12.*"
              cuda_suffixed: "true"
            packages:
              - librmm-cu12==25.8.*,>=0.0.0a0
          - matrix:
              cuda: "11.*"
              cuda_suffixed: "true"
            packages:
              - librmm-cu11==25.8.*,>=0.0.0a0
          - {matrix: null, packages: [*librmm_unsuffixed]}

  depends_on_rapids_logger:
    common:
      - output_types: [conda, requirements, pyproject]
        packages:
          - rapids-logger==0.1.*,>=0.0.0a0
      - output_types: requirements
        packages:
          # pip recognizes the index as a global option for the requirements.txt file
          - --extra-index-url=https://pypi.anaconda.org/rapidsai-wheels-nightly/simple

  depends_on_libwholegraph:
    common:
      - output_types: conda
        packages:
          - &libwholegraph_unsuffixed libwholegraph==25.8.*,>=0.0.0a0
      - output_types: requirements
        packages:
          # pip recognizes the index as a global option for the requirements.txt file
          - --extra-index-url=https://pypi.nvidia.com
          - --extra-index-url=https://pypi.anaconda.org/rapidsai-wheels-nightly/simple
    specific:
      - output_types: [requirements, pyproject]
        matrices:
          - matrix:
              cuda: "12.*"
              cuda_suffixed: "true"
            packages:
              - libwholegraph-cu12==25.8.*,>=0.0.0a0
          - matrix:
              cuda: "11.*"
              cuda_suffixed: "true"
            packages:
              - libwholegraph-cu11==25.8.*,>=0.0.0a0
          - {matrix: null, packages: [*libwholegraph_unsuffixed]}

  depends_on_libwholegraph_tests:
    common:
      - output_types: conda
        packages:
          - libwholegraph-tests==25.8.*,>=0.0.0a0

  depends_on_rmm:
    common:
      - output_types: conda
        packages:
          - &rmm_unsuffixed rmm==25.8.*,>=0.0.0a0
      - output_types: requirements
        packages:
          # pip recognizes the index as a global option for the requirements.txt file
          - --extra-index-url=https://pypi.nvidia.com
          - --extra-index-url=https://pypi.anaconda.org/rapidsai-wheels-nightly/simple
    specific:
      - output_types: [requirements, pyproject]
        matrices:
          - matrix:
              cuda: "12.*"
              cuda_suffixed: "true"
            packages:
              - rmm-cu12==25.8.*,>=0.0.0a0
          - matrix:
              cuda: "11.*"
              cuda_suffixed: "true"
            packages:
              - rmm-cu11==25.8.*,>=0.0.0a0
          - {matrix: null, packages: [*rmm_unsuffixed]}

  depends_on_cugraph:
    common:
      - output_types: conda
        packages:
          - &cugraph_unsuffixed cugraph==25.8.*,>=0.0.0a0
      - output_types: requirements
        packages:
          # pip recognizes the index as a global option for the requirements.txt file
          - --extra-index-url=https://pypi.nvidia.com
          - --extra-index-url=https://pypi.anaconda.org/rapidsai-wheels-nightly/simple
    specific:
      - output_types: [requirements, pyproject]
        matrices:
          - matrix:
              cuda: "12.*"
              cuda_suffixed: "true"
            packages:
              - cugraph-cu12==25.8.*,>=0.0.0a0
          - matrix:
              cuda: "11.*"
              cuda_suffixed: "true"
            packages:
              - cugraph-cu11==25.8.*,>=0.0.0a0
          - {matrix: null, packages: [*cugraph_unsuffixed]}

  depends_on_cudf:
    common:
      - output_types: conda
        packages:
          - &cudf_unsuffixed cudf==25.8.*,>=0.0.0a0
      - output_types: requirements
        packages:
          # pip recognizes the index as a global option for the requirements.txt file
          - --extra-index-url=https://pypi.nvidia.com
          - --extra-index-url=https://pypi.anaconda.org/rapidsai-wheels-nightly/simple
    specific:
      - output_types: [requirements, pyproject]
        matrices:
          - matrix:
              cuda: "12.*"
              cuda_suffixed: "true"
            packages:
              - cudf-cu12==25.8.*,>=0.0.0a0
          - matrix:
              cuda: "11.*"
              cuda_suffixed: "true"
            packages:
              - cudf-cu11==25.8.*,>=0.0.0a0
          - {matrix: null, packages: [*cudf_unsuffixed]}

  depends_on_dask_cudf:
    common:
      - output_types: conda
        packages:
          - &dask_cudf_unsuffixed dask-cudf==25.8.*,>=0.0.0a0
      - output_types: requirements
        packages:
          # pip recognizes the index as a global option for the requirements.txt file
          - --extra-index-url=https://pypi.nvidia.com
          - --extra-index-url=https://pypi.anaconda.org/rapidsai-wheels-nightly/simple
    specific:
      - output_types: [requirements, pyproject]
        matrices:
          - matrix:
              cuda: "12.*"
              cuda_suffixed: "true"
            packages:
              - dask-cudf-cu12==25.8.*,>=0.0.0a0
          - matrix:
              cuda: "11.*"
              cuda_suffixed: "true"
            packages:
              - dask-cudf-cu11==25.8.*,>=0.0.0a0
          - {matrix: null, packages: [*dask_cudf_unsuffixed]}

  depends_on_pylibcugraph:
    common:
      - output_types: conda
        packages:
          - &pylibcugraph_unsuffixed pylibcugraph==25.8.*,>=0.0.0a0
      - output_types: requirements
        packages:
          # pip recognizes the index as a global option for the requirements.txt file
          - --extra-index-url=https://pypi.nvidia.com
          - --extra-index-url=https://pypi.anaconda.org/rapidsai-wheels-nightly/simple
    specific:
      - output_types: [requirements, pyproject]
        matrices:
          - matrix:
              cuda: "12.*"
              cuda_suffixed: "true"
            packages:
              - pylibcugraph-cu12==25.8.*,>=0.0.0a0
          - matrix:
              cuda: "11.*"
              cuda_suffixed: "true"
            packages:
              - pylibcugraph-cu11==25.8.*,>=0.0.0a0
          - {matrix: null, packages: [*pylibcugraph_unsuffixed]}

  depends_on_cupy:
    common:
      - output_types: conda
        packages:
          - cupy>=13.2.0
    # NOTE: This is intentionally not broken into groups by a 'cuda_suffixed' selector like
    #       other packages with -cu{nn}x suffixes in this file.
    #       All RAPIDS wheel builds (including in devcontainers) expect cupy to be suffixed.
    specific:
      - output_types: [requirements, pyproject]
        matrices:
          - matrix: {cuda: "12.*"}
            packages:
              - cupy-cuda12x>=13.2.0
          - matrix: {cuda: "11.*"}
            packages: &cupy_packages_cu11
              - cupy-cuda11x>=13.2.0
          - {matrix: null, packages: *cupy_packages_cu11}
  depends_on_cugraph_pyg:
    common:
      - output_types: conda
        packages:
          - cugraph-pyg==25.8.*,>=0.0.0a0
  depends_on_mkl:
    common:
      - output_types: conda
        packages:
          - mkl<2024.1.0<|MERGE_RESOLUTION|>--- conflicted
+++ resolved
@@ -460,8 +460,6 @@
               - pytorch>=2.3
           - {matrix: null, packages: ["pytorch>=2.3"]}
 
-<<<<<<< HEAD
-=======
   depends_on_ogb:
     common:
       - output_types: [conda, requirements, pyproject]
@@ -475,19 +473,6 @@
         packages:
           - sentence-transformers
 
-  depends_on_dgl:
-    specific:
-      - output_types: [conda]
-        matrices:
-          - matrix: {arch: x86_64, cuda: "12.*"}
-            packages:
-              - "dglteam/label/th24_cu124::dgl"
-          - matrix: {arch: x86_64, cuda: "11.*"}
-            packages:
-              - "dglteam/label/th24_cu118::dgl"
-          - {matrix: null, packages: null}
-
->>>>>>> 0f5fc1dc
   depends_on_pyg:
     common:
       - output_types: [conda]
