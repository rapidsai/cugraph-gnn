--- conflicted
+++ resolved
@@ -18,12 +18,6 @@
       - depends_on_cugraph
       - depends_on_cudf
       - depends_on_dask_cudf
-<<<<<<< HEAD
-      - depends_on_pylibraft
-      - depends_on_raft_dask
-=======
-      - depends_on_pylibcugraphops
->>>>>>> af22a127
       - depends_on_cupy
       - depends_on_pytorch
       - depends_on_dgl
