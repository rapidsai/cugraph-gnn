name: test

on:
  workflow_dispatch:
    inputs:
      branch:
        required: true
        type: string
      date:
        required: true
        type: string
      sha:
        required: true
        type: string
      build_type:
        type: string
        default: nightly

jobs:
  conda-cpp-tests:
    secrets: inherit
    uses: rapidsai/shared-workflows/.github/workflows/conda-cpp-tests.yaml@branch-25.08
    with:
      build_type: ${{ inputs.build_type }}
      branch: ${{ inputs.branch }}
      date: ${{ inputs.date }}
      sha: ${{ inputs.sha }}
  conda-notebook-tests:
    secrets: inherit
    uses: rapidsai/shared-workflows/.github/workflows/custom-job.yaml@branch-25.08
    with:
      build_type: ${{ inputs.build_type }}
      branch: ${{ inputs.branch }}
      date: ${{ inputs.date }}
      sha: ${{ inputs.sha }}
      node_type: "gpu-l4-latest-1"
      arch: "amd64"
      container_image: "rapidsai/ci-conda:latest"
      run_script: "ci/test_notebooks.sh"
  conda-python-tests:
    secrets: inherit
    uses: rapidsai/shared-workflows/.github/workflows/conda-python-tests.yaml@branch-25.08
    with:
      build_type: ${{ inputs.build_type }}
      branch: ${{ inputs.branch }}
      date: ${{ inputs.date }}
      sha: ${{ inputs.sha }}
      matrix_filter: map(select((.ARCH == "amd64") and (.CUDA_VER | startswith("11.4") | not) and (.PY_VER != "3.13") ))
  wheel-tests-pylibwholegraph:
    secrets: inherit
    uses: rapidsai/shared-workflows/.github/workflows/wheels-test.yaml@branch-25.08
    with:
      build_type: ${{ inputs.build_type }}
      branch: ${{ inputs.branch }}
      date: ${{ inputs.date }}
      sha: ${{ inputs.sha }}
      script: ci/test_wheel_pylibwholegraph.sh
      matrix_filter: map(select((.ARCH == "amd64") and (.CUDA_VER | startswith("11.4") | not)))
<<<<<<< HEAD
=======
  wheel-tests-cugraph-dgl:
    secrets: inherit
    uses: rapidsai/shared-workflows/.github/workflows/wheels-test.yaml@branch-25.08
    with:
      build_type: ${{ inputs.build_type }}
      branch: ${{ inputs.branch }}
      date: ${{ inputs.date }}
      sha: ${{ inputs.sha }}
      script: ci/test_wheel_cugraph-dgl.sh
      matrix_filter: map(select((.ARCH == "amd64") and (.CUDA_VER | startswith("11.4") | not) and (.LINUX_VER != "rockylinux8") and (.PY_VER != "3.13")))
>>>>>>> 0f5fc1dc
  wheel-tests-cugraph-pyg:
    secrets: inherit
    uses: rapidsai/shared-workflows/.github/workflows/wheels-test.yaml@branch-25.08
    with:
      build_type: ${{ inputs.build_type }}
      branch: ${{ inputs.branch }}
      date: ${{ inputs.date }}
      sha: ${{ inputs.sha }}
      script: ci/test_wheel_cugraph-pyg.sh
      matrix_filter: map(select((.ARCH == "amd64") and (.CUDA_VER | startswith("11.4") | not)))<|MERGE_RESOLUTION|>--- conflicted
+++ resolved
@@ -56,19 +56,6 @@
       sha: ${{ inputs.sha }}
       script: ci/test_wheel_pylibwholegraph.sh
       matrix_filter: map(select((.ARCH == "amd64") and (.CUDA_VER | startswith("11.4") | not)))
-<<<<<<< HEAD
-=======
-  wheel-tests-cugraph-dgl:
-    secrets: inherit
-    uses: rapidsai/shared-workflows/.github/workflows/wheels-test.yaml@branch-25.08
-    with:
-      build_type: ${{ inputs.build_type }}
-      branch: ${{ inputs.branch }}
-      date: ${{ inputs.date }}
-      sha: ${{ inputs.sha }}
-      script: ci/test_wheel_cugraph-dgl.sh
-      matrix_filter: map(select((.ARCH == "amd64") and (.CUDA_VER | startswith("11.4") | not) and (.LINUX_VER != "rockylinux8") and (.PY_VER != "3.13")))
->>>>>>> 0f5fc1dc
   wheel-tests-cugraph-pyg:
     secrets: inherit
     uses: rapidsai/shared-workflows/.github/workflows/wheels-test.yaml@branch-25.08
