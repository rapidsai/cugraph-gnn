name: build

on:
  push:
    branches:
      - "branch-*"
    tags:
      - v[0-9][0-9].[0-9][0-9].[0-9][0-9]
  workflow_dispatch:
    inputs:
      branch:
        required: true
        type: string
      date:
        required: true
        type: string
      sha:
        required: true
        type: string
      build_type:
        type: string
        default: nightly

concurrency:
  group: ${{ github.workflow }}-${{ github.ref }}-${{ github.event_name }}
  cancel-in-progress: true

jobs:
  cpp-build:
    secrets: inherit
    uses: rapidsai/shared-workflows/.github/workflows/conda-cpp-build.yaml@branch-25.08
    with:
      build_type: ${{ inputs.build_type || 'branch' }}
      branch: ${{ inputs.branch }}
      date: ${{ inputs.date }}
      script: ci/build_cpp.sh
      sha: ${{ inputs.sha }}
  python-build:
    needs: [cpp-build]
    secrets: inherit
    uses: rapidsai/shared-workflows/.github/workflows/conda-python-build.yaml@branch-25.08
    with:
      build_type: ${{ inputs.build_type || 'branch' }}
      branch: ${{ inputs.branch }}
      date: ${{ inputs.date }}
      script: ci/build_python.sh
      sha: ${{ inputs.sha }}
  docs-build:
    needs: cpp-build
    secrets: inherit
    uses: rapidsai/shared-workflows/.github/workflows/custom-job.yaml@branch-25.08
    with:
      arch: "amd64"
      branch: ${{ inputs.branch }}
      build_type: ${{ inputs.build_type || 'branch' }}
      container_image: "rapidsai/ci-conda:latest"
      date: ${{ inputs.date }}
      script: "ci/build_docs.sh"
      sha: ${{ inputs.sha }}
  upload-conda:
    needs: [cpp-build, python-build]
    secrets: inherit
    uses: rapidsai/shared-workflows/.github/workflows/conda-upload-packages.yaml@gha-artifacts/uploads
    with:
      build_type: ${{ inputs.build_type || 'branch' }}
      branch: ${{ inputs.branch }}
      date: ${{ inputs.date }}
      sha: ${{ inputs.sha }}
<<<<<<< HEAD
  wheel-build-cugraph-dgl:
    secrets: inherit
    uses: rapidsai/shared-workflows/.github/workflows/wheels-build.yaml@branch-25.08
    with:
      # This selects "ARCH=amd64 + Python 3.12 + CUDA".
      # Note that we don't support DGL on Python 3.13 so we don't build DGL on Python 3.13
      matrix_filter: map(select(.ARCH == "amd64", .PY_VER == "3.12")) | group_by(.CUDA_VER|split(".")|map(tonumber)|.[0]) | map(max_by([.CUDA_VER]|map(split(".")|map(tonumber))))
      build_type: ${{ inputs.build_type || 'branch' }}
      branch: ${{ inputs.branch }}
      sha: ${{ inputs.sha }}
      date: ${{ inputs.date }}
      script: ci/build_wheel_cugraph-dgl.sh
      package-name: cugraph-dgl
      package-type: python
      pure-wheel: true
  wheel-publish-cugraph-dgl:
    needs: wheel-build-cugraph-dgl
    secrets: inherit
    uses: rapidsai/shared-workflows/.github/workflows/wheels-publish.yaml@gha-artifacts/uploads
    with:
      build_type: ${{ inputs.build_type || 'branch' }}
      branch: ${{ inputs.branch }}
      sha: ${{ inputs.sha }}
      date: ${{ inputs.date }}
      package-name: cugraph-dgl
      package-type: python
=======
>>>>>>> fb8296e3
  wheel-build-cugraph-pyg:
    secrets: inherit
    uses: rapidsai/shared-workflows/.github/workflows/wheels-build.yaml@branch-25.08
    with:
      # This selects "ARCH=amd64 + the latest supported Python + CUDA".
      matrix_filter: map(select(.ARCH == "amd64")) | group_by(.CUDA_VER|split(".")|map(tonumber)|.[0]) | map(max_by([(.PY_VER|split(".")|map(tonumber)), (.CUDA_VER|split(".")|map(tonumber))]))
      build_type: ${{ inputs.build_type || 'branch' }}
      branch: ${{ inputs.branch }}
      sha: ${{ inputs.sha }}
      date: ${{ inputs.date }}
      script: ci/build_wheel_cugraph-pyg.sh
      package-name: cugraph-pyg
      package-type: python
      pure-wheel: true
  wheel-publish-cugraph-pyg:
    needs: wheel-build-cugraph-pyg
    secrets: inherit
    uses: rapidsai/shared-workflows/.github/workflows/wheels-publish.yaml@gha-artifacts/uploads
    with:
      build_type: ${{ inputs.build_type || 'branch' }}
      branch: ${{ inputs.branch }}
      sha: ${{ inputs.sha }}
      date: ${{ inputs.date }}
      package-name: cugraph-pyg
      package-type: python
  wheel-build-libwholegraph:
    secrets: inherit
    uses: rapidsai/shared-workflows/.github/workflows/wheels-build.yaml@branch-25.08
    with:
      build_type: ${{ inputs.build_type || 'branch' }}
      branch: ${{ inputs.branch }}
      sha: ${{ inputs.sha }}
      date: ${{ inputs.date }}
      script: ci/build_wheel_libwholegraph.sh
      package-name: libwholegraph
      package-type: cpp
      # build for every combination of arch and CUDA version, but only for the latest Python
      matrix_filter: group_by([.ARCH, (.CUDA_VER|split(".")|map(tonumber)|.[0])]) | map(max_by(.PY_VER|split(".")|map(tonumber)))
  wheel-build-pylibwholegraph:
    needs: wheel-build-libwholegraph
    secrets: inherit
    uses: rapidsai/shared-workflows/.github/workflows/wheels-build.yaml@branch-25.08
    with:
      build_type: ${{ inputs.build_type || 'branch' }}
      branch: ${{ inputs.branch }}
      sha: ${{ inputs.sha }}
      date: ${{ inputs.date }}
      script: ci/build_wheel_pylibwholegraph.sh
      package-name: pylibwholegraph
      package-type: python
  wheel-publish-libwholegraph:
    needs: wheel-build-libwholegraph
    secrets: inherit
    uses: rapidsai/shared-workflows/.github/workflows/wheels-publish.yaml@gha-artifacts/uploads
    with:
      build_type: ${{ inputs.build_type || 'branch' }}
      branch: ${{ inputs.branch }}
      sha: ${{ inputs.sha }}
      date: ${{ inputs.date }}
      package-name: libwholegraph
      package-type: cpp
  wheel-publish-pylibwholegraph:
    needs: wheel-build-pylibwholegraph
    secrets: inherit
    uses: rapidsai/shared-workflows/.github/workflows/wheels-publish.yaml@gha-artifacts/uploads
    with:
      build_type: ${{ inputs.build_type || 'branch' }}
      branch: ${{ inputs.branch }}
      sha: ${{ inputs.sha }}
      date: ${{ inputs.date }}
      package-name: pylibwholegraph
      package-type: python<|MERGE_RESOLUTION|>--- conflicted
+++ resolved
@@ -66,35 +66,6 @@
       branch: ${{ inputs.branch }}
       date: ${{ inputs.date }}
       sha: ${{ inputs.sha }}
-<<<<<<< HEAD
-  wheel-build-cugraph-dgl:
-    secrets: inherit
-    uses: rapidsai/shared-workflows/.github/workflows/wheels-build.yaml@branch-25.08
-    with:
-      # This selects "ARCH=amd64 + Python 3.12 + CUDA".
-      # Note that we don't support DGL on Python 3.13 so we don't build DGL on Python 3.13
-      matrix_filter: map(select(.ARCH == "amd64", .PY_VER == "3.12")) | group_by(.CUDA_VER|split(".")|map(tonumber)|.[0]) | map(max_by([.CUDA_VER]|map(split(".")|map(tonumber))))
-      build_type: ${{ inputs.build_type || 'branch' }}
-      branch: ${{ inputs.branch }}
-      sha: ${{ inputs.sha }}
-      date: ${{ inputs.date }}
-      script: ci/build_wheel_cugraph-dgl.sh
-      package-name: cugraph-dgl
-      package-type: python
-      pure-wheel: true
-  wheel-publish-cugraph-dgl:
-    needs: wheel-build-cugraph-dgl
-    secrets: inherit
-    uses: rapidsai/shared-workflows/.github/workflows/wheels-publish.yaml@gha-artifacts/uploads
-    with:
-      build_type: ${{ inputs.build_type || 'branch' }}
-      branch: ${{ inputs.branch }}
-      sha: ${{ inputs.sha }}
-      date: ${{ inputs.date }}
-      package-name: cugraph-dgl
-      package-type: python
-=======
->>>>>>> fb8296e3
   wheel-build-cugraph-pyg:
     secrets: inherit
     uses: rapidsai/shared-workflows/.github/workflows/wheels-build.yaml@branch-25.08
